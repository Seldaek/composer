--- conflicted
+++ resolved
@@ -157,7 +157,6 @@
 
 > **Tip:** See [ssl context options](http://www.php.net/manual/en/context.ssl.php) for more information.
 
-<<<<<<< HEAD
 Example using a custom HTTP Header field for token authentication:
 
 ```json
@@ -178,18 +177,11 @@
 }
 ```
 
-### Authentification
-
-When your private repositories are password protected, you can store the authentification details permanently.
+### Authentication
+
+When your private repositories are password protected, you can store the authentication details permanently.
 The first time Composer needs to authenticate against some domain it will prompt you for a username/password
 and then you will be asked whether you want to store it.
-=======
-### Authentication
-
-When your private repositories are password protected, you can store the authentication details permanently. 
-The first time Composer needs to authenticate against some domain it will prompt you for a username/password 
-and then you will be asked whether you want to store it. 
->>>>>>> e0657b60
 
 The storage can be done either globally in the `COMPOSER_HOME/auth.json` file (`COMPOSER_HOME` defaults to
 `~/.composer` or `%APPDATA%/Composer` on Windows) or also in the project directory directly sitting besides your
