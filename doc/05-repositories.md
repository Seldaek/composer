--- conflicted
+++ resolved
@@ -500,18 +500,11 @@
 ### Artifact
 
 There are some cases, when there is no ability to have one of the previously
-<<<<<<< HEAD
-mentioned repository types online, even the VCS one. Typical example could be
-cross-organisation library exchange through built artifacts. Of course, most
-of the times they are private. To simplify maintenance, one can simply use a
-repository of type `artifact` with a folder containing ZIP or TAR archives of those
-=======
 mentioned repository types online, even the VCS one. A typical example could be
 cross-organisation library exchange through build artifacts. Of course, most
 of the time these are private. To use these archives as-is, one can use a
-repository of type `artifact` with a folder containing ZIP archives of those
->>>>>>> 6f79163a
-private packages:
+repository of type `artifact` with a folder containing ZIP or TAR archives of
+those private packages:
 
 ```json
 {
