<?php

/*
 * This file is part of Composer.
 *
 * (c) Nils Adermann <naderman@naderman.de>
 *     Jordi Boggiano <j.boggiano@seld.be>
 *
 * For the full copyright and license information, please view the LICENSE
 * file that was distributed with this source code.
 */

/*
 * This file is copied from the Symfony package.
 *
 * (c) Fabien Potencier <fabien@symfony.com>
 */

namespace Composer\Autoload;

use Symfony\Component\Finder\Finder;
use Composer\IO\IOInterface;
use Composer\Util\Filesystem;

/**
 * ClassMapGenerator
 *
 * @author Gyula Sallai <salla016@gmail.com>
 * @author Jordi Boggiano <j.boggiano@seld.be>
 */
class ClassMapGenerator
{
    /**
     * Generate a class map file
     *
     * @param \Traversable $dirs Directories or a single path to search in
     * @param string       $file The name of the class map file
     */
    public static function dump($dirs, $file)
    {
        $maps = array();

        foreach ($dirs as $dir) {
            $maps = array_merge($maps, static::createMap($dir));
        }

        file_put_contents($file, sprintf('<?php return %s;', var_export($maps, true)));
    }

    /**
     * Iterate over all files in the given directory searching for classes
     *
     * @param \Iterator|string $path         The path to search in or an iterator
<<<<<<< HEAD
     * @param string           $excluded     Regex that matches against the file path that exclude from the classmap.
=======
     * @param string           $excluded     Regex that matches file paths to be excluded from the classmap
>>>>>>> 4d2ae787
     * @param IOInterface      $io           IO object
     * @param string           $namespace    Optional namespace prefix to filter by
     * @param string           $autoloadType psr-0|psr-4 Optional autoload standard to use mapping rules
     *
     * @throws \RuntimeException When the path is neither an existing file nor directory
     * @return array             A class map array
     */
    public static function createMap($path, $excluded = null, IOInterface $io = null, $namespace = null, $autoloadType = null, &$scannedFiles = array())
    {
        $basePath = $path;
        if (is_string($path)) {
            if (is_file($path)) {
                $path = array(new \SplFileInfo($path));
            } elseif (is_dir($path) || strpos($path, '*') !== false) {
                $path = Finder::create()->files()->followLinks()->name('/\.(php|inc|hh)$/')->in($path);
            } else {
                throw new \RuntimeException(
                    'Could not scan for classes inside "'.$path.
                    '" which does not appear to be a file nor a folder'
                );
            }
        } elseif (null !== $autoloadType) {
            throw new \RuntimeException('Path must be a string when specifying an autoload type');
        }

        $map = array();
        $filesystem = new Filesystem();
        $cwd = realpath(getcwd());

        foreach ($path as $file) {
            $filePath = $file->getPathname();
            if (!in_array(pathinfo($filePath, PATHINFO_EXTENSION), array('php', 'inc', 'hh'))) {
                continue;
            }

            if (!$filesystem->isAbsolutePath($filePath)) {
                $filePath = $cwd . '/' . $filePath;
                $filePath = $filesystem->normalizePath($filePath);
            } else {
                $filePath = preg_replace('{[\\\\/]{2,}}', '/', $filePath);
            }

            $realPath = realpath($filePath);

            // if a list of scanned files is given, avoid scanning twice the same file to save cycles and avoid generating warnings
            // in case a PSR-0/4 declaration follows another more specific one, or a classmap declaration, which covered this file already
            if (isset($scannedFiles[$realPath])) {
                continue;
            }

            // check the realpath of the file against the excluded paths as the path might be a symlink and the excluded path is realpath'd so symlink are resolved
            if ($excluded && preg_match($excluded, strtr($realPath, '\\', '/'))) {
                continue;
            }
            // check non-realpath of file for directories symlink in project dir
            if ($excluded && preg_match($excluded, strtr($filePath, '\\', '/'))) {
                continue;
            }

            $classes = self::findClasses($filePath);
            if (null !== $autoloadType) {
                $classes = self::filterByNamespace($classes, $filePath, $namespace, $autoloadType, $basePath, $io);

                // if no valid class was found in the file then we do not mark it as scanned as it might still be matched by another rule later
                if ($classes) {
                    $scannedFiles[$realPath] = true;
                }
            } else {
                // classmap autoload rules always collect all classes so for these we definitely do not want to scan again
                $scannedFiles[$realPath] = true;
            }

            foreach ($classes as $class) {
                // skip classes not within the given namespace prefix
                if (null === $autoloadType && null !== $namespace && '' !== $namespace && 0 !== strpos($class, $namespace)) {
                    continue;
                }

                if (!isset($map[$class])) {
                    $map[$class] = $filePath;
                } elseif ($io && $map[$class] !== $filePath && !preg_match('{/(test|fixture|example|stub)s?/}i', strtr($map[$class].' '.$filePath, '\\', '/'))) {
                    $io->writeError(
                        '<warning>Warning: Ambiguous class resolution, "'.$class.'"'.
                        ' was found in both "'.$map[$class].'" and "'.$filePath.'", the first will be used.</warning>'
                    );
                }
            }
        }

        return $map;
    }

    /**
     * Remove classes which could not have been loaded by namespace autoloaders
     *
     * @param  array       $classes       found classes in given file
     * @param  string      $filePath      current file
     * @param  string      $baseNamespace prefix of given autoload mapping
     * @param  string      $namespaceType psr-0|psr-4
     * @param  string      $basePath      root directory of given autoload mapping
     * @param  IOInterface $io            IO object
     * @return array       valid classes
     */
    private static function filterByNamespace($classes, $filePath, $baseNamespace, $namespaceType, $basePath, $io)
    {
        $validClasses = array();
        $rejectedClasses = array();

        $realSubPath = substr($filePath, strlen($basePath) + 1);
        $realSubPath = substr($realSubPath, 0, strrpos($realSubPath, '.'));

        foreach ($classes as $class) {
            // silently skip if ns doesn't have common root
            if ('' !== $baseNamespace && 0 !== strpos($class, $baseNamespace)) {
                continue;
            }
            // transform class name to file path and validate
            if ('psr-0' === $namespaceType) {
                $namespaceLength = strrpos($class, '\\');
                if (false !== $namespaceLength) {
                    $namespace = substr($class, 0, $namespaceLength + 1);
                    $className = substr($class, $namespaceLength + 1);
                    $subPath = str_replace('\\', DIRECTORY_SEPARATOR, $namespace)
                        . str_replace('_', DIRECTORY_SEPARATOR, $className);
                } else {
                    $subPath = str_replace('_', DIRECTORY_SEPARATOR, $class);
                }
            } elseif ('psr-4' === $namespaceType) {
                $subNamespace = ('' !== $baseNamespace) ? substr($class, strlen($baseNamespace)) : $class;
                $subPath = str_replace('\\', DIRECTORY_SEPARATOR, $subNamespace);
            } else {
                throw new \RuntimeException("namespaceType must be psr-0 or psr-4, $namespaceType given");
            }
            if ($subPath === $realSubPath) {
                $validClasses[] = $class;
            } else {
                $rejectedClasses[] = $class;
            }
        }
        // warn only if no valid classes, else silently skip invalid
        if (empty($validClasses)) {
            foreach ($rejectedClasses as $class) {
                if ($io) {
                    $io->writeError("<warning>Class $class located in ".preg_replace('{^'.preg_quote(getcwd()).'}', '.', $filePath, 1)." does not comply with $namespaceType autoloading standard. Skipping.</warning>");
                }
            }

            return array();
        }

        return $validClasses;
    }

    /**
     * Extract the classes in the given file
     *
     * @param  string            $path The file to check
     * @throws \RuntimeException
     * @return array             The found classes
     */
    private static function findClasses($path)
    {
        $extraTypes = PHP_VERSION_ID < 50400 ? '' : '|trait';
        if (defined('HHVM_VERSION') && version_compare(HHVM_VERSION, '3.3', '>=')) {
            $extraTypes .= '|enum';
        }

        // Use @ here instead of Silencer to actively suppress 'unhelpful' output
        // @link https://github.com/composer/composer/pull/4886
        $contents = @php_strip_whitespace($path);
        if (!$contents) {
            if (!file_exists($path)) {
                $message = 'File at "%s" does not exist, check your classmap definitions';
            } elseif (!is_readable($path)) {
                $message = 'File at "%s" is not readable, check its permissions';
            } elseif ('' === trim(file_get_contents($path))) {
                // The input file was really empty and thus contains no classes
                return array();
            } else {
                $message = 'File at "%s" could not be parsed as PHP, it may be binary or corrupted';
            }
            $error = error_get_last();
            if (isset($error['message'])) {
                $message .= PHP_EOL . 'The following message may be helpful:' . PHP_EOL . $error['message'];
            }
            throw new \RuntimeException(sprintf($message, $path));
        }

        // return early if there is no chance of matching anything in this file
        if (!preg_match('{\b(?:class|interface'.$extraTypes.')\s}i', $contents)) {
            return array();
        }

        // strip heredocs/nowdocs
        $contents = preg_replace('{<<<[ \t]*([\'"]?)(\w+)\\1(?:\r\n|\n|\r)(?:.*?)(?:\r\n|\n|\r)(?:\s*)\\2(?=\s+|[;,.)])}s', 'null', $contents);
        // strip strings
        $contents = preg_replace('{"[^"\\\\]*+(\\\\.[^"\\\\]*+)*+"|\'[^\'\\\\]*+(\\\\.[^\'\\\\]*+)*+\'}s', 'null', $contents);
        // strip leading non-php code if needed
        if (strpos($contents, '<?') !== 0) {
            $contents = preg_replace('{^.+?<\?}s', '<?', $contents, 1, $replacements);
            if ($replacements === 0) {
                return array();
            }
        }
        // strip non-php blocks in the file
        $contents = preg_replace('{\?>(?:[^<]++|<(?!\?))*+<\?}s', '?><?', $contents);
        // strip trailing non-php code if needed
        $pos = strrpos($contents, '?>');
        if (false !== $pos && false === strpos(substr($contents, $pos), '<?')) {
            $contents = substr($contents, 0, $pos);
        }
        // strip comments if short open tags are in the file
        if (preg_match('{(<\?)(?!(php|hh))}i', $contents)) {
            $contents = preg_replace('{//.* | /\*(?:[^*]++|\*(?!/))*\*/}x', '', $contents);
        }

        preg_match_all('{
            (?:
                 \b(?<![\$:>])(?P<type>class|interface'.$extraTypes.') \s++ (?P<name>[a-zA-Z_\x7f-\xff:][a-zA-Z0-9_\x7f-\xff:\-]*+)
               | \b(?<![\$:>])(?P<ns>namespace) (?P<nsname>\s++[a-zA-Z_\x7f-\xff][a-zA-Z0-9_\x7f-\xff]*+(?:\s*+\\\\\s*+[a-zA-Z_\x7f-\xff][a-zA-Z0-9_\x7f-\xff]*+)*+)? \s*+ [\{;]
            )
        }ix', $contents, $matches);

        $classes = array();
        $namespace = '';

        for ($i = 0, $len = count($matches['type']); $i < $len; $i++) {
            if (!empty($matches['ns'][$i])) {
                $namespace = str_replace(array(' ', "\t", "\r", "\n"), '', $matches['nsname'][$i]) . '\\';
            } else {
                $name = $matches['name'][$i];
                // skip anon classes extending/implementing
                if ($name === 'extends' || $name === 'implements') {
                    continue;
                }
                if ($name[0] === ':') {
                    // This is an XHP class, https://github.com/facebook/xhp
                    $name = 'xhp'.substr(str_replace(array('-', ':'), array('_', '__'), $name), 1);
                } elseif ($matches['type'][$i] === 'enum') {
                    // In Hack, something like:
                    //   enum Foo: int { HERP = '123'; }
                    // The regex above captures the colon, which isn't part of
                    // the class name.
                    $name = rtrim($name, ':');
                }
                $classes[] = ltrim($namespace . $name, '\\');
            }
        }

        return $classes;
    }
}<|MERGE_RESOLUTION|>--- conflicted
+++ resolved
@@ -51,11 +51,7 @@
      * Iterate over all files in the given directory searching for classes
      *
      * @param \Iterator|string $path         The path to search in or an iterator
-<<<<<<< HEAD
-     * @param string           $excluded     Regex that matches against the file path that exclude from the classmap.
-=======
      * @param string           $excluded     Regex that matches file paths to be excluded from the classmap
->>>>>>> 4d2ae787
      * @param IOInterface      $io           IO object
      * @param string           $namespace    Optional namespace prefix to filter by
      * @param string           $autoloadType psr-0|psr-4 Optional autoload standard to use mapping rules
