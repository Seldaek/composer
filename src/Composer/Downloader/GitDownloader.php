--- conflicted
+++ resolved
@@ -47,35 +47,13 @@
         $cachePath = $this->config->get('cache-vcs-dir').'/'.preg_replace('{[^a-z0-9.]}i', '-', $url).'/';
         $gitVersion = $this->gitUtil->getVersion();
 
-<<<<<<< HEAD
         // --dissociate option is only available since git 2.3.0-rc0
-=======
-        $command = 'git clone --no-checkout %url% %path% && cd '.$flag.'%path% && git remote add composer %url% && git fetch composer && git remote set-url origin %sanitizedUrl% && git remote set-url composer %sanitizedUrl%';
->>>>>>> a0690525
         if ($gitVersion && version_compare($gitVersion, '2.3.0-rc0', '>=') && Cache::isUsable($cachePath)) {
             $this->io->writeError("  - Syncing <info>" . $package->getName() . "</info> (<comment>" . $package->getFullPrettyVersion() . "</comment>) into cache");
             $this->io->writeError(sprintf('    Cloning to cache at %s', ProcessExecutor::escape($cachePath)), true, IOInterface::DEBUG);
-<<<<<<< HEAD
             $ref = $package->getSourceReference();
             if ($this->gitUtil->fetchRefOrSyncMirror($url, $cachePath, $ref) && is_dir($cachePath)) {
                 $this->cachedPackages[$package->getId()][$ref] = true;
-=======
-            try {
-                if (!$this->gitUtil->fetchRefOrSyncMirror($url, $cachePath, $ref)) {
-                    $this->io->writeError('<error>Failed to update '.$url.' in cache, package installation for '.$package->getPrettyName().' might fail.</error>');
-                }
-                if (is_dir($cachePath)) {
-                    $command =
-                        'git clone --no-checkout %cachePath% %path% --dissociate --reference %cachePath% '
-                        . '&& cd '.$flag.'%path% '
-                        . '&& git remote set-url origin %sanitizedUrl% && git remote add composer %sanitizedUrl%';
-                    $msg = "Cloning ".$this->getShortHash($ref).' from cache';
-                }
-            } catch (\RuntimeException $e) {
-                if (0 === strpos(get_class($e), 'PHPUnit')) {
-                    throw $e;
-                }
->>>>>>> a0690525
             }
         }
     }
@@ -96,10 +74,10 @@
             $command =
                 'git clone --no-checkout %cachePath% %path% --dissociate --reference %cachePath% '
                 . '&& cd '.$flag.'%path% '
-                . '&& git remote set-url origin %url% && git remote add composer %url%';
+                . '&& git remote set-url origin %sanitizedUrl% && git remote add composer %sanitizedUrl%';
         } else {
             $msg = "Cloning ".$this->getShortHash($ref);
-            $command = 'git clone --no-checkout %url% %path% && cd '.$flag.'%path% && git remote add composer %url% && git fetch composer';
+            $command = 'git clone --no-checkout %url% %path% && cd '.$flag.'%path% && git remote add composer %url% && git fetch composer && git remote set-url origin %sanitizedUrl% && git remote set-url composer %sanitizedUrl%';
             if (getenv('COMPOSER_DISABLE_NETWORK')) {
                 throw new \RuntimeException('The required git reference for '.$package->getName().' is not in cache and network is disabled, aborting');
             }
@@ -152,39 +130,27 @@
 
         if (!empty($this->cachedPackages[$target->getId()][$ref])) {
             $msg = "Checking out ".$this->getShortHash($ref).' from cache';
-            $command = 'git rev-parse --quiet --verify %ref% || (git remote set-url composer %cachePath% && git fetch composer && git fetch --tags composer); git remote set-url composer %url%';
+            $command = 'git rev-parse --quiet --verify %ref% || (git remote set-url composer %cachePath% && git fetch composer && git fetch --tags composer); git remote set-url composer %sanitizedUrl%';
         } else {
             $msg = "Checking out ".$this->getShortHash($ref);
-            $command = 'git remote set-url composer %url% && git rev-parse --quiet --verify %ref% || (git fetch composer && git fetch --tags composer)';
+            $command = 'git remote set-url composer %url% && git rev-parse --quiet --verify %ref% || (git fetch composer && git fetch --tags composer); git remote set-url composer %sanitizedUrl%';
             if (getenv('COMPOSER_DISABLE_NETWORK')) {
                 throw new \RuntimeException('The required git reference for '.$target->getName().' is not in cache and network is disabled, aborting');
             }
         }
 
-<<<<<<< HEAD
         $this->io->writeError($msg);
 
         $commandCallable = function ($url) use ($ref, $command, $cachePath) {
             return str_replace(
-                array('%url%', '%ref%', '%cachePath%'),
+                array('%url%', '%ref%', '%cachePath%', '%sanitizedUrl%'),
                 array(
                     ProcessExecutor::escape($url),
                     ProcessExecutor::escape($ref.'^{commit}'),
                     ProcessExecutor::escape($cachePath),
+                    ProcessExecutor::escape(preg_replace('{://([^@]+?):(.+?)@}', '://', $url)),
                 ),
                 $command
-=======
-        $ref = $target->getSourceReference();
-        $this->io->writeError(" Checking out ".$this->getShortHash($ref));
-        $command = '(git remote set-url composer %s && git rev-parse --quiet --verify %s || (git fetch composer && git fetch --tags composer)) && git remote set-url composer %s';
-
-        $commandCallable = function ($url) use ($command, $ref) {
-            return sprintf(
-                $command,
-                ProcessExecutor::escape($url),
-                ProcessExecutor::escape($ref.'^{commit}'),
-                ProcessExecutor::escape(preg_replace('{://([^@]+?):(.+?)@}', '://', $url))
->>>>>>> a0690525
             );
         };
 
