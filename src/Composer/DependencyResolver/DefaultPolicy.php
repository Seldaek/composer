--- conflicted
+++ resolved
@@ -60,11 +60,7 @@
             $sortedLiterals = $this->pruneRemoteAliases($pool, $sortedLiterals);
         }
 
-<<<<<<< HEAD
-        $selected = \call_user_func_array('array_merge', $packages);
-=======
-        $selected = call_user_func_array('array_merge', array_values($packages));
->>>>>>> 393acc76
+        $selected = \call_user_func_array('array_merge', array_values($packages));
 
         // now sort the result across all packages to respect replaces across packages
         usort($selected, function ($a, $b) use ($policy, $pool, $requiredPackage) {
