<?php

/*
 * This file is part of Composer.
 *
 * (c) Nils Adermann <naderman@naderman.de>
 *     Jordi Boggiano <j.boggiano@seld.be>
 *
 * For the full copyright and license information, please view the LICENSE
 * file that was distributed with this source code.
 */

namespace Composer;

use Composer\Autoload\AutoloadGenerator;
use Composer\DependencyResolver\DefaultPolicy;
use Composer\DependencyResolver\LocalRepoTransaction;
use Composer\DependencyResolver\LockTransaction;
use Composer\DependencyResolver\Operation\UpdateOperation;
use Composer\DependencyResolver\Operation\InstallOperation;
use Composer\DependencyResolver\Operation\UninstallOperation;
use Composer\DependencyResolver\Operation\MarkAliasUninstalledOperation;
use Composer\DependencyResolver\Operation\OperationInterface;
use Composer\DependencyResolver\PolicyInterface;
use Composer\DependencyResolver\Pool;
use Composer\DependencyResolver\Request;
use Composer\DependencyResolver\Rule;
use Composer\DependencyResolver\Solver;
use Composer\DependencyResolver\SolverProblemsException;
use Composer\Downloader\DownloadManager;
use Composer\EventDispatcher\EventDispatcher;
use Composer\Installer\InstallationManager;
use Composer\Installer\InstallerEvents;
use Composer\Installer\NoopInstaller;
use Composer\Installer\SuggestedPackagesReporter;
use Composer\IO\IOInterface;
use Composer\Package\AliasPackage;
use Composer\Package\RootAliasPackage;
use Composer\Package\BasePackage;
use Composer\Package\CompletePackage;
use Composer\Package\Link;
use Composer\Package\LinkConstraint\VersionConstraint;
use Composer\Package\Loader\ArrayLoader;
use Composer\Package\Dumper\ArrayDumper;
use Composer\Package\Package;
use Composer\Repository\ArrayRepository;
use Composer\Repository\RepositorySet;
use Composer\Semver\Constraint\Constraint;
use Composer\Package\Locker;
use Composer\Package\PackageInterface;
use Composer\Package\RootPackageInterface;
use Composer\Repository\CompositeRepository;
use Composer\Repository\InstalledArrayRepository;
use Composer\Repository\RootPackageRepository;
use Composer\Repository\PlatformRepository;
use Composer\Repository\RepositoryInterface;
use Composer\Repository\RepositoryManager;
use Composer\Repository\WritableRepositoryInterface;
use Composer\Script\ScriptEvents;

/**
 * @author Jordi Boggiano <j.boggiano@seld.be>
 * @author Beau Simensen <beau@dflydev.com>
 * @author Konstantin Kudryashov <ever.zet@gmail.com>
 * @author Nils Adermann <naderman@naderman.de>
 */
class Installer
{
    /**
     * @var IOInterface
     */
    protected $io;

    /**
     * @var Config
     */
    protected $config;

    /**
     * @var RootPackageInterface
     */
    protected $package;

    // TODO can we get rid of the below and just use the package itself?
    /**
     * @var RootPackageInterface
     */
    protected $fixedRootPackage;

    /**
     * @var DownloadManager
     */
    protected $downloadManager;

    /**
     * @var RepositoryManager
     */
    protected $repositoryManager;

    /**
     * @var Locker
     */
    protected $locker;

    /**
     * @var InstallationManager
     */
    protected $installationManager;

    /**
     * @var EventDispatcher
     */
    protected $eventDispatcher;

    /**
     * @var AutoloadGenerator
     */
    protected $autoloadGenerator;

    protected $preferSource = false;
    protected $preferDist = false;
    protected $optimizeAutoloader = false;
    protected $classMapAuthoritative = false;
    protected $apcuAutoloader = false;
    protected $devMode = false;
    protected $dryRun = false;
    protected $verbose = false;
    protected $update = false;
    protected $dumpAutoloader = true;
    protected $runScripts = true;
    protected $ignorePlatformReqs = false;
    protected $preferStable = false;
    protected $preferLowest = false;
    protected $skipSuggest = false;
    protected $writeLock;
    protected $executeOperations = true;

    /**
     * Array of package names/globs flagged for update
     *
     * @var array|null
     */
    protected $updateMirrors = false;
    protected $updateWhitelist = null;
    protected $whitelistTransitiveDependencies = false;
    protected $whitelistAllDependencies = false;

    /**
     * @var SuggestedPackagesReporter
     */
    protected $suggestedPackagesReporter;

    /**
     * @var RepositoryInterface
     */
    protected $additionalFixedRepository;

    /**
     * Constructor
     *
     * @param IOInterface          $io
     * @param Config               $config
     * @param RootPackageInterface $package
     * @param DownloadManager      $downloadManager
     * @param RepositoryManager    $repositoryManager
     * @param Locker               $locker
     * @param InstallationManager  $installationManager
     * @param EventDispatcher      $eventDispatcher
     * @param AutoloadGenerator    $autoloadGenerator
     */
    public function __construct(IOInterface $io, Config $config, RootPackageInterface $package, DownloadManager $downloadManager, RepositoryManager $repositoryManager, Locker $locker, InstallationManager $installationManager, EventDispatcher $eventDispatcher, AutoloadGenerator $autoloadGenerator)
    {
        $this->io = $io;
        $this->config = $config;
        $this->package = $package;
        $this->downloadManager = $downloadManager;
        $this->repositoryManager = $repositoryManager;
        $this->locker = $locker;
        $this->installationManager = $installationManager;
        $this->eventDispatcher = $eventDispatcher;
        $this->autoloadGenerator = $autoloadGenerator;

        $this->writeLock = $config->get('lock');
    }

    /**
     * Run installation (or update)
     *
     * @throws \Exception
     * @return int        0 on success or a positive error code on failure
     */
    public function run()
    {
        // Disable GC to save CPU cycles, as the dependency solver can create hundreds of thousands
        // of PHP objects, the GC can spend quite some time walking the tree of references looking
        // for stuff to collect while there is nothing to collect. This slows things down dramatically
        // and turning it off results in much better performance. Do not try this at home however.
        gc_collect_cycles();
        gc_disable();

        if ($this->updateWhitelist && $this->updateMirrors) {
            throw new \RuntimeException("The installer options updateMirrors and updateWhitelist are mutually exclusive.");
        }

        // Force update if there is no lock file present
        if (!$this->update && !$this->locker->isLocked()) {
            $this->io->writeError('<warning>No lock file found. Updating dependencies instead of installing from lock file. Use composer update over composer install if you do not have a lock file.</warning>');
            $this->update = true;
        }

        if ($this->dryRun) {
            $this->verbose = true;
            $this->runScripts = false;
            $this->executeOperations = false;
            $this->writeLock = false;
            $this->dumpAutoloader = false;
            $this->mockLocalRepositories($this->repositoryManager);
        }

        if ($this->runScripts) {
            $devMode = (int) $this->devMode;
            putenv("COMPOSER_DEV_MODE=$devMode");

            // dispatch pre event
            // should we treat this more strictly as running an update and then running an install, triggering events multiple times?
            $eventName = $this->update ? ScriptEvents::PRE_UPDATE_CMD : ScriptEvents::PRE_INSTALL_CMD;
            $this->eventDispatcher->dispatchScript($eventName, $this->devMode);
        }

        $this->downloadManager->setPreferSource($this->preferSource);
        $this->downloadManager->setPreferDist($this->preferDist);

        $localRepo = $this->repositoryManager->getLocalRepository();

        if (!$this->suggestedPackagesReporter) {
            $this->suggestedPackagesReporter = new SuggestedPackagesReporter($this->io);
        }

        try {
            if ($this->update) {
                // TODO introduce option to set doInstall to false (update lock file without vendor install)
                $res = $this->doUpdate($localRepo, true);
            } else {
                $res = $this->doInstall($localRepo);
            }
            if ($res !== 0) {
                return $res;
            }
        } catch (\Exception $e) {
            if ($this->executeOperations) {
                $this->installationManager->notifyInstalls($this->io);
            }

            throw $e;
        }
        if ($this->executeOperations) {
            $this->installationManager->notifyInstalls($this->io);
        }

        // output suggestions if we're in dev mode
        if ($this->update && $this->devMode && !$this->skipSuggest) {
            $this->suggestedPackagesReporter->output($this->locker->getLockedRepository($this->devMode));
        }

        // TODO probably makes more sense to do this on the lock file only?
        # Find abandoned packages and warn user
        foreach ($localRepo->getPackages() as $package) {
            if (!$package instanceof CompletePackage || !$package->isAbandoned()) {
                continue;
            }

            $replacement = is_string($package->getReplacementPackage())
                ? 'Use ' . $package->getReplacementPackage() . ' instead'
                : 'No replacement was suggested';

            $this->io->writeError(
                sprintf(
                    "<warning>Package %s is abandoned, you should avoid using it. %s.</warning>",
                    $package->getPrettyName(),
                    $replacement
                )
            );
        }

        if ($this->dumpAutoloader) {
            // write autoloader
            if ($this->optimizeAutoloader) {
                $this->io->writeError('<info>Generating optimized autoload files</info>');
            } else {
                $this->io->writeError('<info>Generating autoload files</info>');
            }

            $this->autoloadGenerator->setDevMode($this->devMode);
            $this->autoloadGenerator->setClassMapAuthoritative($this->classMapAuthoritative);
            $this->autoloadGenerator->setApcu($this->apcuAutoloader);
            $this->autoloadGenerator->setRunScripts($this->runScripts);
            $this->autoloadGenerator->dump($this->config, $localRepo, $this->package, $this->installationManager, 'composer', $this->optimizeAutoloader);
        }

        if ($this->executeOperations) {
            // force binaries re-generation in case they are missing
            foreach ($localRepo->getPackages() as $package) {
                $this->installationManager->ensureBinariesPresence($package);
            }
        }

        if ($this->runScripts) {
            // dispatch post event
            $eventName = $this->update ? ScriptEvents::POST_UPDATE_CMD : ScriptEvents::POST_INSTALL_CMD;
            $this->eventDispatcher->dispatchScript($eventName, $this->devMode);
        }

        // re-enable GC except on HHVM which triggers a warning here
        if (!defined('HHVM_VERSION')) {
            gc_enable();
        }

        return 0;
    }

    protected function doUpdate(RepositoryInterface $localRepo, $doInstall)
    {
        $platformRepo = $this->createPlatformRepo(true);
        $aliases = $this->getRootAliases(true);

        $lockedRepository = null;

        if ($this->locker->isLocked()) {
            $lockedRepository = $this->locker->getLockedRepository(true);
        }

        if ($this->updateWhitelist) {
            if (!$lockedRepository) {
                $this->io->writeError('<error>Cannot update only a partial set of packages without a lock file present.</error>', true, IOInterface::QUIET);
                return 1;
            }
            $this->whitelistUpdateDependencies(
                $lockedRepository,
                $this->package->getRequires(),
                $this->package->getDevRequires()
            );
        }

        $this->io->writeError('<info>Loading composer repositories with package information</info>');

        // creating repository set
        $policy = $this->createPolicy(true);
        $repositorySet = $this->createRepositorySet($platformRepo, $aliases);
        $repositories = $this->repositoryManager->getRepositories();
        foreach ($repositories as $repository) {
            $repositorySet->addRepository($repository);
        }
        if ($lockedRepository) {
            $repositorySet->addRepository($lockedRepository);
        }
        // TODO can we drop any locked packages that we have matching remote versions for?

        $request = $this->createRequest($this->fixedRootPackage, $platformRepo, $lockedRepository);

        $this->io->writeError('<info>Updating dependencies</info>');

        $links = array_merge($this->package->getRequires(), $this->package->getDevRequires());

        // if we're updating mirrors we want to keep exactly the same versions installed which are in the lock file, but we want current remote metadata
        if ($this->updateMirrors) {
            foreach ($lockedRepository->getPackages() as $lockedPackage) {
                $request->requireName($lockedPackage->getName(), new Constraint('==', $lockedPackage->getVersion()));
            }
        } else {
            foreach ($links as $link) {
                $request->requireName($link->getTarget(), $link->getConstraint());
            }
        }

        // if the updateWhitelist is enabled, packages not in it are also fixed
        // to the version specified in the lock
        if ($this->updateWhitelist && $lockedRepository) {
            foreach ($lockedRepository->getPackages() as $lockedPackage) {
                if (!$this->isUpdateable($lockedPackage)) {
                    // TODO add reason for fix?
                    $request->fixPackage($lockedPackage);
                }
            }
        }

        // TODO reenable events
        //$this->eventDispatcher->dispatchInstallerEvent(InstallerEvents::PRE_DEPENDENCIES_SOLVING, $this->devMode, $policy, $repositorySet, $installedRepo, $request);

        $pool = $repositorySet->createPool($request);

        // TODO ensure that the solver always picks most recent reference for dev packages, so they get updated even when just a new commit is pushed but version is unchanged
        // should already be solved by using the remote package in all cases in the pool

        // solve dependencies
        $solver = new Solver($policy, $pool, $this->io);
        try {
            $lockTransaction = $solver->solve($request, $this->ignorePlatformReqs);
            $ruleSetSize = $solver->getRuleSetSize();
            $solver = null;
        } catch (SolverProblemsException $e) {
            $this->io->writeError('<error>Your requirements could not be resolved to an installable set of packages.</error>', true, IOInterface::QUIET);
            $this->io->writeError($e->getMessage());
            if (!$this->devMode) {
                $this->io->writeError('<warning>Running update with --no-dev does not mean require-dev is ignored, it just means the packages will not be installed. If dev requirements are blocking the update you have to resolve those problems.</warning>', true, IOInterface::QUIET);
            }

            return max(1, $e->getCode());
        }

        // TODO should we warn people / error if plugins in vendor folder do not match contents of lock file before update?
        //$this->eventDispatcher->dispatchInstallerEvent(InstallerEvents::POST_DEPENDENCIES_SOLVING, $this->devMode, $policy, $repositorySet, $lockedRepository, $request, $lockTransaction);

        $this->io->writeError("Analyzed ".count($pool)." packages to resolve dependencies", true, IOInterface::VERBOSE);
        $this->io->writeError("Analyzed ".$ruleSetSize." rules to resolve dependencies", true, IOInterface::VERBOSE);

        if (!$lockTransaction->getOperations()) {
            $this->io->writeError('Nothing to modify in lock file');
        }

        $this->extractDevPackages($lockTransaction, $platformRepo, $aliases, $policy);

        // write lock
        $platformReqs = $this->extractPlatformRequirements($this->package->getRequires());
        $platformDevReqs = $this->extractPlatformRequirements($this->package->getDevRequires());

        if ($lockTransaction->getOperations()) {
            $installs = $updates = $uninstalls = array();
            foreach ($lockTransaction->getOperations() as $operation) {
                if ($operation instanceof InstallOperation) {
                    $installs[] = $operation->getPackage()->getPrettyName().':'.$operation->getPackage()->getFullPrettyVersion();
                } elseif ($operation instanceof UpdateOperation) {
                    $updates[] = $operation->getTargetPackage()->getPrettyName().':'.$operation->getTargetPackage()->getFullPrettyVersion();
                } elseif ($operation instanceof UninstallOperation) {
                    $uninstalls[] = $operation->getPackage()->getPrettyName();
                }
            }

            $this->io->writeError(sprintf(
                "<info>Lock file operations: %d install%s, %d update%s, %d removal%s</info>",
                count($installs),
                1 === count($installs) ? '' : 's',
                count($updates),
                1 === count($updates) ? '' : 's',
                count($uninstalls),
                1 === count($uninstalls) ? '' : 's'
            ));
            if ($installs) {
                $this->io->writeError("Installs: ".implode(', ', $installs), true, IOInterface::VERBOSE);
            }
            if ($updates) {
                $this->io->writeError("Updates: ".implode(', ', $updates), true, IOInterface::VERBOSE);
            }
            if ($uninstalls) {
                $this->io->writeError("Removals: ".implode(', ', $uninstalls), true, IOInterface::VERBOSE);
            }
        }

        foreach ($lockTransaction->getOperations() as $operation) {
            // collect suggestions
            if ($operation instanceof InstallOperation) {
                $this->suggestedPackagesReporter->addSuggestionsFromPackage($operation->getPackage());
            }

            // output op, but alias op only in debug verbosity
            if (false === strpos($operation->getOperationType(), 'Alias') || $this->io->isDebug()) {
                $this->io->writeError('  - ' . $operation->show(true));
            }
        }

        $updatedLock = $this->locker->setLockData(
            $lockTransaction->getNewLockPackages(false, $this->updateMirrors),
            $lockTransaction->getNewLockPackages(true, $this->updateMirrors),
            $platformReqs,
            $platformDevReqs,
            $aliases,
            $this->package->getMinimumStability(),
            $this->package->getStabilityFlags(),
            $this->preferStable || $this->package->getPreferStable(),
            $this->preferLowest,
            $this->config->get('platform') ?: array(),
            $this->writeLock && $this->executeOperations
        );
        if ($updatedLock && $this->writeLock && $this->executeOperations) {
            $this->io->writeError('<info>Writing lock file</info>');
        }

        if ($doInstall) {
            // TODO ensure lock is used from locker as-is, since it may not have been written to disk in case of executeOperations == false
            return $this->doInstall($localRepo, true);
        }

<<<<<<< HEAD
        return 0;
=======
        // see https://github.com/composer/composer/issues/2764
        if ($operations) {
            $vendorDir = $this->config->get('vendor-dir');
            if (is_dir($vendorDir)) {
                // suppress errors as this fails sometimes on OSX for no apparent reason
                // see https://github.com/composer/composer/issues/4070#issuecomment-129792748
                @touch($vendorDir);
            }
        }

        return array(0, $devPackages);
>>>>>>> 94dce374
    }

    /**
     * Run the solver a second time on top of the existing update result with only the current result set in the pool
     * and see what packages would get removed if we only had the non-dev packages in the solver request
     */
    protected function extractDevPackages(LockTransaction $lockTransaction, $platformRepo, $aliases, $policy)
    {
        if (!$this->package->getDevRequires()) {
            return array();
        }

        $resultRepo = new ArrayRepository(array());
        $loader = new ArrayLoader(null, true);
        $dumper = new ArrayDumper();
        foreach ($lockTransaction->getNewLockPackages(false) as $pkg) {
            $resultRepo->addPackage($loader->load($dumper->dump($pkg)));
        }

        $repositorySet = $this->createRepositorySet($platformRepo, $aliases, null);
        $repositorySet->addRepository($resultRepo);

        $request = $this->createRequest($this->fixedRootPackage, $platformRepo, null);

        $links = $this->package->getRequires();
        foreach ($links as $link) {
            $request->requireName($link->getTarget(), $link->getConstraint());
        }

        $pool = $repositorySet->createPool($request);

        //$this->eventDispatcher->dispatchInstallerEvent(InstallerEvents::PRE_DEPENDENCIES_SOLVING, false, $policy, $pool, $installedRepo, $request);
        $solver = new Solver($policy, $pool, $this->io);
        try {
            $nonDevLockTransaction = $solver->solve($request, $this->ignorePlatformReqs);
            //$this->eventDispatcher->dispatchInstallerEvent(InstallerEvents::POST_DEPENDENCIES_SOLVING, false, $policy, $pool, $installedRepo, $request, $ops);
            $solver = null;
        } catch (SolverProblemsException $e) {
            $this->io->writeError('<error>Unable to find a compatible set of packages based on your non-dev requirements alone.</error>', true, IOInterface::QUIET);
            $this->io->writeError($e->getMessage());

            return max(1, $e->getCode());
        }

        $lockTransaction->setNonDevPackages($nonDevLockTransaction);
    }

    /**
     * @param RepositoryInterface $localRepo
     * @param bool $alreadySolved Whether the function is called as part of an update command or independently
     * @return int exit code
     */
    protected function doInstall(RepositoryInterface $localRepo, $alreadySolved = false)
    {
        $platformRepo = $this->createPlatformRepo(false);
        $aliases = $this->getRootAliases(false);

        $lockedRepository = $this->locker->getLockedRepository($this->devMode);

        // creating repository set
        $policy = $this->createPolicy(false);
        // use aliases from lock file only, so empty root aliases here
        $repositorySet = $this->createRepositorySet($platformRepo, array(), $lockedRepository);
        $repositorySet->addRepository($lockedRepository);

        $this->io->writeError('<info>Installing dependencies from lock file'.($this->devMode ? ' (including require-dev)' : '').'</info>');

        // verify that the lock file works with the current platform repository
        // we can skip this part if we're doing this as the second step after an update
        if (!$alreadySolved) {
            $this->io->writeError('<info>Verifying lock file contents can be installed on current platform.</info>');

            // creating requirements request
            $request = $this->createRequest($this->fixedRootPackage, $platformRepo, $lockedRepository);

            if (!$this->locker->isFresh()) {
                $this->io->writeError('<warning>Warning: The lock file is not up to date with the latest changes in composer.json. You may be getting outdated dependencies. It is recommended that you run `composer update` or `composer update <package name>`.</warning>', true, IOInterface::QUIET);
            }

            foreach ($lockedRepository->getPackages() as $package) {
                $request->fixPackage($package);
            }

            foreach ($this->locker->getPlatformRequirements($this->devMode) as $link) {
                $request->requireName($link->getTarget(), $link->getConstraint());
            }

            //$this->eventDispatcher->dispatchInstallerEvent(InstallerEvents::PRE_DEPENDENCIES_SOLVING, $this->devMode, $policy, $repositorySet, $installedRepo, $request);

            $pool = $repositorySet->createPool($request);

            // solve dependencies
            $solver = new Solver($policy, $pool, $this->io);
            try {
                $lockTransaction = $solver->solve($request, $this->ignorePlatformReqs);
                $solver = null;

                // installing the locked packages on this platform resulted in lock modifying operations, there wasn't a conflict, but the lock file as-is seems to not work on this system
                if (0 !== count($lockTransaction->getOperations())) {
                    $this->io->writeError('<error>Your lock file cannot be installed on this system without changes. Please run composer update.</error>', true, IOInterface::QUIET);
                    // TODO actually display operations to explain what happened?
                    return 1;
                }
            } catch (SolverProblemsException $e) {
                $this->io->writeError('<error>Your lock file does not contain a compatible set of packages. Please run composer update.</error>', true, IOInterface::QUIET);
                $this->io->writeError($e->getMessage());

                return max(1, $e->getCode());
            }

            // TODO should we warn people / error if plugins in vendor folder do not match contents of lock file before update?
            //$this->eventDispatcher->dispatchInstallerEvent(InstallerEvents::POST_DEPENDENCIES_SOLVING, $this->devMode, $policy, $repositorySet, $installedRepo, $request, $lockTransaction);
        }

        // TODO in how far do we need to do anything here to ensure dev packages being updated to latest in lock without version change are treated correctly?
        $localRepoTransaction = new LocalRepoTransaction($lockedRepository, $localRepo);

        if (!$localRepoTransaction->getOperations()) {
            $this->io->writeError('Nothing to install, update or remove');
        }

        if ($localRepoTransaction->getOperations()) {
            $installs = $updates = $uninstalls = array();
            foreach ($localRepoTransaction->getOperations() as $operation) {
                if ($operation instanceof InstallOperation) {
                    $installs[] = $operation->getPackage()->getPrettyName().':'.$operation->getPackage()->getFullPrettyVersion();
                } elseif ($operation instanceof UpdateOperation) {
                    $updates[] = $operation->getTargetPackage()->getPrettyName().':'.$operation->getTargetPackage()->getFullPrettyVersion();
                } elseif ($operation instanceof UninstallOperation) {
                    $uninstalls[] = $operation->getPackage()->getPrettyName();
                }
            }

            $this->io->writeError(sprintf(
                "<info>Package operations: %d install%s, %d update%s, %d removal%s</info>",
                count($installs),
                1 === count($installs) ? '' : 's',
                count($updates),
                1 === count($updates) ? '' : 's',
                count($uninstalls),
                1 === count($uninstalls) ? '' : 's'
            ));
            if ($installs) {
                $this->io->writeError("Installs: ".implode(', ', $installs), true, IOInterface::VERBOSE);
            }
            if ($updates) {
                $this->io->writeError("Updates: ".implode(', ', $updates), true, IOInterface::VERBOSE);
            }
            if ($uninstalls) {
                $this->io->writeError("Removals: ".implode(', ', $uninstalls), true, IOInterface::VERBOSE);
            }
        }

        if ($this->executeOperations) {
            $this->installationManager->execute($localRepo, $localRepoTransaction->getOperations(), $this->devMode);
        } else {
            foreach ($localRepoTransaction->getOperations() as $operation) {
                // output op, but alias op only in debug verbosity
                if (false === strpos($operation->getOperationType(), 'Alias') || $this->io->isDebug()) {
                    $this->io->writeError('  - ' . $operation->show(false));
                }
            }
        }

        return 0;
    }

    private function createPlatformRepo($forUpdate)
    {
        if ($forUpdate) {
            $platformOverrides = $this->config->get('platform') ?: array();
        } else {
            $platformOverrides = $this->locker->getPlatformOverrides();
        }

        return new PlatformRepository(array(), $platformOverrides);
    }

    /**
     * @param array $rootAliases
     * @param RepositoryInterface|null $lockedRepository
     * @return RepositorySet
     */
    private function createRepositorySet(PlatformRepository $platformRepo, array $rootAliases = array(), $lockedRepository = null)
    {
        // TODO what's the point of rootConstraints at all, we generate the package pool taking them into account anyway?
        // TODO maybe we can drop the lockedRepository here
        // TODO if this gets called in doInstall, this->update is still true?!
        if ($this->update) {
            $minimumStability = $this->package->getMinimumStability();
            $stabilityFlags = $this->package->getStabilityFlags();

            $requires = array_merge($this->package->getRequires(), $this->package->getDevRequires());
        } else {
            $minimumStability = $this->locker->getMinimumStability();
            $stabilityFlags = $this->locker->getStabilityFlags();

            $requires = array();
            foreach ($lockedRepository->getPackages() as $package) {
                $constraint = new Constraint('=', $package->getVersion());
                $constraint->setPrettyString($package->getPrettyVersion());
                $requires[$package->getName()] = $constraint;
            }
        }

        $rootRequires = array();
        foreach ($requires as $req => $constraint) {
            // skip platform requirements from the root package to avoid filtering out existing platform packages
            if ($this->ignorePlatformReqs && preg_match(PlatformRepository::PLATFORM_PACKAGE_REGEX, $req)) {
                continue;
            }
            if ($constraint instanceof Link) {
                $rootRequires[$req] = $constraint->getConstraint();
            } else {
                $rootRequires[$req] = $constraint;
            }
        }

        $this->fixedRootPackage = clone $this->package;
        $this->fixedRootPackage->setRequires(array());
        $this->fixedRootPackage->setDevRequires(array());

        $repositorySet = new RepositorySet($rootAliases, $this->package->getReferences(), $minimumStability, $stabilityFlags, $rootRequires);
        $repositorySet->addRepository(new RootPackageRepository(array($this->fixedRootPackage)));
        $repositorySet->addRepository($platformRepo);
        if ($this->additionalFixedRepository) {
            $repositorySet->addRepository($this->additionalFixedRepository);
        }

        return $repositorySet;
    }

    /**
     * @return DefaultPolicy
     */
    private function createPolicy($forUpdate)
    {
        $preferStable = null;
        $preferLowest = null;
        if (!$forUpdate) {
            $preferStable = $this->locker->getPreferStable();
            $preferLowest = $this->locker->getPreferLowest();
        }
        // old lock file without prefer stable/lowest will return null
        // so in this case we use the composer.json info
        if (null === $preferStable) {
            $preferStable = $this->preferStable || $this->package->getPreferStable();
        }
        if (null === $preferLowest) {
            $preferLowest = $this->preferLowest;
        }

        return new DefaultPolicy($preferStable, $preferLowest);
    }

    /**
     * @param RootPackageInterface $rootPackage
     * @param PlatformRepository   $platformRepo
     * @param RepositoryInterface|null $lockedRepository
     * @return Request
     */
    private function createRequest(RootPackageInterface $rootPackage, PlatformRepository $platformRepo, $lockedRepository = null)
    {
        $request = new Request($lockedRepository);

        $request->fixPackage($rootPackage, false);
        if ($rootPackage instanceof RootAliasPackage) {
            $request->fixPackage($rootPackage->getAliasOf(), false);
        }

        $fixedPackages = $platformRepo->getPackages();
        if ($this->additionalFixedRepository) {
            $fixedPackages = array_merge($fixedPackages, $this->additionalFixedRepository->getPackages());
        }

        // fix the version of all platform packages + additionally installed packages
        // to prevent the solver trying to remove or update those
        // TODO why not replaces?
        $provided = $rootPackage->getProvides();
        foreach ($fixedPackages as $package) {
            // skip platform packages that are provided by the root package
            if ($package->getRepository() !== $platformRepo
                || !isset($provided[$package->getName()])
                || !$provided[$package->getName()]->getConstraint()->matches(new Constraint('=', $package->getVersion()))
            ) {
                $request->fixPackage($package, false);
            }
        }

        return $request;
    }

    /**
     * @param bool $forUpdate
     * @return array
     */
    private function getRootAliases($forUpdate)
    {
        if ($forUpdate) {
            $aliases = $this->package->getAliases();
        } else {
            $aliases = $this->locker->getAliases();
        }

        $normalizedAliases = array();

        foreach ($aliases as $alias) {
            $normalizedAliases[$alias['package']][$alias['version']] = array(
                'alias' => $alias['alias'],
                'alias_normalized' => $alias['alias_normalized'],
            );
        }

        return $normalizedAliases;
    }

    /**
     * @param  PackageInterface $package
     * @return bool
     */
    private function isUpdateable(PackageInterface $package)
    {
        if (!$this->updateWhitelist) {
            throw new \LogicException('isUpdateable should only be called when a whitelist is present');
        }

        foreach ($this->updateWhitelist as $whiteListedPattern => $void) {
            $patternRegexp = BasePackage::packageNameToRegexp($whiteListedPattern);
            if (preg_match($patternRegexp, $package->getName())) {
                return true;
            }
        }

        return false;
    }

    /**
     * @param  array $links
     * @return array
     */
    private function extractPlatformRequirements($links)
    {
        $platformReqs = array();
        foreach ($links as $link) {
            if (preg_match(PlatformRepository::PLATFORM_PACKAGE_REGEX, $link->getTarget())) {
                $platformReqs[$link->getTarget()] = $link->getPrettyConstraint();
            }
        }

        return $platformReqs;
    }

    /**
     * Adds all dependencies of the update whitelist to the whitelist, too.
     *
     * Packages which are listed as requirements in the root package will be
     * skipped including their dependencies, unless they are listed in the
     * update whitelist themselves or $whitelistAllDependencies is true.
     *
     * @param RepositoryInterface $lockRepo        Use the locked repo
     *                                             As we want the most accurate package list to work with, and installed
     *                                             repo might be empty but locked repo will always be current.
     * @param array               $rootRequires    An array of links to packages in require of the root package
     * @param array               $rootDevRequires An array of links to packages in require-dev of the root package
     */
    private function whitelistUpdateDependencies($lockRepo, array $rootRequires, array $rootDevRequires)
    {
        $rootRequires = array_merge($rootRequires, $rootDevRequires);

        $skipPackages = array();
        if (!$this->whitelistAllDependencies) {
            foreach ($rootRequires as $require) {
                $skipPackages[$require->getTarget()] = true;
            }
        }

        $repositorySet = new RepositorySet(array(), array(), 'dev');
        $repositorySet->addRepository($lockRepo);

        $seen = array();

        $rootRequiredPackageNames = array_keys($rootRequires);

        foreach ($this->updateWhitelist as $packageName => $void) {
            $packageQueue = new \SplQueue;
            $nameMatchesRequiredPackage = false;

            $depPackages = $repositorySet->findPackages($packageName, null, false);
            $matchesByPattern = array();

            // check if the name is a glob pattern that did not match directly
            if (empty($depPackages)) {
                // add any installed package matching the whitelisted name/pattern
                $whitelistPatternSearchRegexp = BasePackage::packageNameToRegexp($packageName, '^%s$');
                foreach ($lockRepo->search($whitelistPatternSearchRegexp) as $installedPackage) {
                    $matchesByPattern[] = $repositorySet->findPackages($installedPackage['name'], null, false);
                }

                // add root requirements which match the whitelisted name/pattern
                $whitelistPatternRegexp = BasePackage::packageNameToRegexp($packageName);
                foreach ($rootRequiredPackageNames as $rootRequiredPackageName) {
                    if (preg_match($whitelistPatternRegexp, $rootRequiredPackageName)) {
                        $nameMatchesRequiredPackage = true;
                        break;
                    }
                }
            }

            if (!empty($matchesByPattern)) {
                $depPackages = array_merge($depPackages, call_user_func_array('array_merge', $matchesByPattern));
            }

            if (count($depPackages) == 0 && !$nameMatchesRequiredPackage) {
                $this->io->writeError('<warning>Package "' . $packageName . '" listed for update is not installed. Ignoring.</warning>');
            }

            foreach ($depPackages as $depPackage) {
                $packageQueue->enqueue($depPackage);
            }

            while (!$packageQueue->isEmpty()) {
                $package = $packageQueue->dequeue();
                if (isset($seen[spl_object_hash($package)])) {
                    continue;
                }

                $seen[spl_object_hash($package)] = true;
                $this->updateWhitelist[$package->getName()] = true;

                if (!$this->whitelistTransitiveDependencies && !$this->whitelistAllDependencies) {
                    continue;
                }

                $requires = $package->getRequires();

                foreach ($requires as $require) {
                    $requirePackages = $repositorySet->findPackages($require->getTarget(), null, false);

                    foreach ($requirePackages as $requirePackage) {
                        if (isset($this->updateWhitelist[$requirePackage->getName()])) {
                            continue;
                        }

                        if (isset($skipPackages[$requirePackage->getName()]) && !preg_match(BasePackage::packageNameToRegexp($packageName), $requirePackage->getName())) {
                            $this->io->writeError('<warning>Dependency "' . $requirePackage->getName() . '" is also a root requirement, but is not explicitly whitelisted. Ignoring.</warning>');
                            continue;
                        }

                        $packageQueue->enqueue($requirePackage);
                    }
                }
            }
        }
    }

    /**
     * Replace local repositories with InstalledArrayRepository instances
     *
     * This is to prevent any accidental modification of the existing repos on disk
     *
     * @param RepositoryManager $rm
     */
    private function mockLocalRepositories(RepositoryManager $rm)
    {
        $packages = array();
        foreach ($rm->getLocalRepository()->getPackages() as $package) {
            $packages[(string) $package] = clone $package;
        }
        foreach ($packages as $key => $package) {
            if ($package instanceof AliasPackage) {
                $alias = (string) $package->getAliasOf();
                $packages[$key] = new AliasPackage($packages[$alias], $package->getVersion(), $package->getPrettyVersion());
            }
        }
        $rm->setLocalRepository(
            new InstalledArrayRepository($packages)
        );
    }

    /**
     * Create Installer
     *
     * @param  IOInterface $io
     * @param  Composer    $composer
     * @return Installer
     */
    public static function create(IOInterface $io, Composer $composer)
    {
        return new static(
            $io,
            $composer->getConfig(),
            $composer->getPackage(),
            $composer->getDownloadManager(),
            $composer->getRepositoryManager(),
            $composer->getLocker(),
            $composer->getInstallationManager(),
            $composer->getEventDispatcher(),
            $composer->getAutoloadGenerator()
        );
    }

    /**
     * @param  RepositoryInterface $additionalFixedRepository
     * @return $this
     */
    public function setAdditionalFixedRepository(RepositoryInterface $additionalFixedRepository)
    {
        $this->additionalFixedRepository = $additionalFixedRepository;

        return $this;
    }

    /**
     * Whether to run in drymode or not
     *
     * @param  bool      $dryRun
     * @return Installer
     */
    public function setDryRun($dryRun = true)
    {
        $this->dryRun = (bool) $dryRun;

        return $this;
    }

    /**
     * Checks, if this is a dry run (simulation mode).
     *
     * @return bool
     */
    public function isDryRun()
    {
        return $this->dryRun;
    }

    /**
     * prefer source installation
     *
     * @param  bool      $preferSource
     * @return Installer
     */
    public function setPreferSource($preferSource = true)
    {
        $this->preferSource = (bool) $preferSource;

        return $this;
    }

    /**
     * prefer dist installation
     *
     * @param  bool      $preferDist
     * @return Installer
     */
    public function setPreferDist($preferDist = true)
    {
        $this->preferDist = (bool) $preferDist;

        return $this;
    }

    /**
     * Whether or not generated autoloader are optimized
     *
     * @param  bool      $optimizeAutoloader
     * @return Installer
     */
    public function setOptimizeAutoloader($optimizeAutoloader = false)
    {
        $this->optimizeAutoloader = (bool) $optimizeAutoloader;
        if (!$this->optimizeAutoloader) {
            // Force classMapAuthoritative off when not optimizing the
            // autoloader
            $this->setClassMapAuthoritative(false);
        }

        return $this;
    }

    /**
     * Whether or not generated autoloader considers the class map
     * authoritative.
     *
     * @param  bool      $classMapAuthoritative
     * @return Installer
     */
    public function setClassMapAuthoritative($classMapAuthoritative = false)
    {
        $this->classMapAuthoritative = (bool) $classMapAuthoritative;
        if ($this->classMapAuthoritative) {
            // Force optimizeAutoloader when classmap is authoritative
            $this->setOptimizeAutoloader(true);
        }

        return $this;
    }

    /**
     * Whether or not generated autoloader considers APCu caching.
     *
     * @param  bool      $apcuAutoloader
     * @return Installer
     */
    public function setApcuAutoloader($apcuAutoloader = false)
    {
        $this->apcuAutoloader = (bool) $apcuAutoloader;

        return $this;
    }

    /**
     * update packages
     *
     * @param  bool      $update
     * @return Installer
     */
    public function setUpdate($update = true)
    {
        $this->update = (bool) $update;

        return $this;
    }

    /**
     * enables dev packages
     *
     * @param  bool      $devMode
     * @return Installer
     */
    public function setDevMode($devMode = true)
    {
        $this->devMode = (bool) $devMode;

        return $this;
    }

    /**
     * set whether to run autoloader or not
     *
     * This is disabled implicitly when enabling dryRun
     *
     * @param  bool      $dumpAutoloader
     * @return Installer
     */
    public function setDumpAutoloader($dumpAutoloader = true)
    {
        $this->dumpAutoloader = (bool) $dumpAutoloader;

        return $this;
    }

    /**
     * set whether to run scripts or not
     *
     * This is disabled implicitly when enabling dryRun
     *
     * @param  bool      $runScripts
     * @return Installer
     */
    public function setRunScripts($runScripts = true)
    {
        $this->runScripts = (bool) $runScripts;

        return $this;
    }

    /**
     * set the config instance
     *
     * @param  Config    $config
     * @return Installer
     */
    public function setConfig(Config $config)
    {
        $this->config = $config;

        return $this;
    }

    /**
     * run in verbose mode
     *
     * @param  bool      $verbose
     * @return Installer
     */
    public function setVerbose($verbose = true)
    {
        $this->verbose = (bool) $verbose;

        return $this;
    }

    /**
     * Checks, if running in verbose mode.
     *
     * @return bool
     */
    public function isVerbose()
    {
        return $this->verbose;
    }

    /**
     * set ignore Platform Package requirements
     *
     * @param  bool      $ignorePlatformReqs
     * @return Installer
     */
    public function setIgnorePlatformRequirements($ignorePlatformReqs = false)
    {
        $this->ignorePlatformReqs = (bool) $ignorePlatformReqs;

        return $this;
    }

    /**
     * Update the lock file to the exact same versions and references but use current remote metadata like URLs and mirror info
     *
     * @param  bool $updateMirrors
     * @return Installer
     */
    public function setUpdateMirrors($updateMirrors)
    {
        $this->updateMirrors = $updateMirrors;

        return $this;
    }

    /**
     * restrict the update operation to a few packages, all other packages
     * that are already installed will be kept at their current version
     *
     * @param  array     $packages
     * @return Installer
     */
    public function setUpdateWhitelist(array $packages)
    {
        $this->updateWhitelist = array_flip(array_map('strtolower', $packages));

        return $this;
    }

    /**
     * Should dependencies of whitelisted packages (but not direct dependencies) be updated?
     *
     * This will NOT whitelist any dependencies that are also directly defined
     * in the root package.
     *
     * @param  bool      $updateTransitiveDependencies
     * @return Installer
     */
    public function setWhitelistTransitiveDependencies($updateTransitiveDependencies = true)
    {
        $this->whitelistTransitiveDependencies = (bool) $updateTransitiveDependencies;

        return $this;
    }

    /**
     * Should all dependencies of whitelisted packages be updated recursively?
     *
     * This will whitelist any dependencies of the whitelisted packages, including
     * those defined in the root package.
     *
     * @param  bool      $updateAllDependencies
     * @return Installer
     */
    public function setWhitelistAllDependencies($updateAllDependencies = true)
    {
        $this->whitelistAllDependencies = (bool) $updateAllDependencies;

        return $this;
    }

    /**
     * Should packages be preferred in a stable version when updating?
     *
     * @param  bool      $preferStable
     * @return Installer
     */
    public function setPreferStable($preferStable = true)
    {
        $this->preferStable = (bool) $preferStable;

        return $this;
    }

    /**
     * Should packages be preferred in a lowest version when updating?
     *
     * @param  bool      $preferLowest
     * @return Installer
     */
    public function setPreferLowest($preferLowest = true)
    {
        $this->preferLowest = (bool) $preferLowest;

        return $this;
    }

    /**
     * Should the lock file be updated when updating?
     *
     * This is disabled implicitly when enabling dryRun
     *
     * @param  bool      $writeLock
     * @return Installer
     */
    public function setWriteLock($writeLock = true)
    {
        $this->writeLock = (bool) $writeLock;

        return $this;
    }

    /**
     * Should the operations (package install, update and removal) be executed on disk?
     *
     * This is disabled implicitly when enabling dryRun
     *
     * @param  bool      $executeOperations
     * @return Installer
     */
    public function setExecuteOperations($executeOperations = true)
    {
        $this->executeOperations = (bool) $executeOperations;

        return $this;
    }

    /**
     * Should suggestions be skipped?
     *
     * @param  bool      $skipSuggest
     * @return Installer
     */
    public function setSkipSuggest($skipSuggest = true)
    {
        $this->skipSuggest = (bool) $skipSuggest;

        return $this;
    }

    /**
     * Disables plugins.
     *
     * Call this if you want to ensure that third-party code never gets
     * executed. The default is to automatically install, and execute
     * custom third-party installers.
     *
     * @return Installer
     */
    public function disablePlugins()
    {
        $this->installationManager->disablePlugins();

        return $this;
    }

    /**
     * @param  SuggestedPackagesReporter $suggestedPackagesReporter
     * @return Installer
     */
    public function setSuggestedPackagesReporter(SuggestedPackagesReporter $suggestedPackagesReporter)
    {
        $this->suggestedPackagesReporter = $suggestedPackagesReporter;

        return $this;
    }
}<|MERGE_RESOLUTION|>--- conflicted
+++ resolved
@@ -484,16 +484,8 @@
             $this->io->writeError('<info>Writing lock file</info>');
         }
 
-        if ($doInstall) {
-            // TODO ensure lock is used from locker as-is, since it may not have been written to disk in case of executeOperations == false
-            return $this->doInstall($localRepo, true);
-        }
-
-<<<<<<< HEAD
-        return 0;
-=======
         // see https://github.com/composer/composer/issues/2764
-        if ($operations) {
+        if ($this->executeOperations && count($lockTransaction->getOperations()) > 0) {
             $vendorDir = $this->config->get('vendor-dir');
             if (is_dir($vendorDir)) {
                 // suppress errors as this fails sometimes on OSX for no apparent reason
@@ -502,8 +494,12 @@
             }
         }
 
-        return array(0, $devPackages);
->>>>>>> 94dce374
+        if ($doInstall) {
+            // TODO ensure lock is used from locker as-is, since it may not have been written to disk in case of executeOperations == false
+            return $this->doInstall($localRepo, true);
+        }
+
+        return 0;
     }
 
     /**
