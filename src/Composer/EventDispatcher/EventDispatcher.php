<?php

/*
 * This file is part of Composer.
 *
 * (c) Nils Adermann <naderman@naderman.de>
 *     Jordi Boggiano <j.boggiano@seld.be>
 *
 * For the full copyright and license information, please view the LICENSE
 * file that was distributed with this source code.
 */

namespace Composer\EventDispatcher;

use Composer\DependencyResolver\PolicyInterface;
use Composer\DependencyResolver\Request;
use Composer\DependencyResolver\Pool;
use Composer\DependencyResolver\Transaction;
use Composer\Installer\InstallerEvent;
use Composer\IO\IOInterface;
use Composer\Composer;
use Composer\DependencyResolver\Operation\OperationInterface;
use Composer\Repository\CompositeRepository;
use Composer\Repository\RepositoryInterface;
use Composer\Repository\RepositorySet;
use Composer\Script;
use Composer\Installer\PackageEvent;
use Composer\Installer\BinaryInstaller;
use Composer\Util\ProcessExecutor;
use Composer\Script\Event as ScriptEvent;
use Symfony\Component\Process\PhpExecutableFinder;

/**
 * The Event Dispatcher.
 *
 * Example in command:
 *     $dispatcher = new EventDispatcher($this->getComposer(), $this->getApplication()->getIO());
 *     // ...
 *     $dispatcher->dispatch(ScriptEvents::POST_INSTALL_CMD);
 *     // ...
 *
 * @author François Pluchino <francois.pluchino@opendisplay.com>
 * @author Jordi Boggiano <j.boggiano@seld.be>
 * @author Nils Adermann <naderman@naderman.de>
 */
class EventDispatcher
{
    protected $composer;
    protected $io;
    protected $loader;
    protected $process;
    protected $listeners = array();
    private $eventStack;

    /**
     * Constructor.
     *
     * @param Composer        $composer The composer instance
     * @param IOInterface     $io       The IOInterface instance
     * @param ProcessExecutor $process
     */
    public function __construct(Composer $composer, IOInterface $io, ProcessExecutor $process = null)
    {
        $this->composer = $composer;
        $this->io = $io;
        $this->process = $process ?: new ProcessExecutor($io);
        $this->eventStack = array();
    }

    /**
     * Dispatch an event
     *
     * @param  string $eventName An event name
     * @param  Event  $event
     * @return int    return code of the executed script if any, for php scripts a false return
     *                          value is changed to 1, anything else to 0
     */
    public function dispatch($eventName, Event $event = null)
    {
        if (null === $event) {
            $event = new Event($eventName);
        }

        return $this->doDispatch($event);
    }

    /**
     * Dispatch a script event.
     *
     * @param  string $eventName      The constant in ScriptEvents
     * @param  bool   $devMode
     * @param  array  $additionalArgs Arguments passed by the user
     * @param  array  $flags          Optional flags to pass data not as argument
     * @return int    return code of the executed script if any, for php scripts a false return
     *                               value is changed to 1, anything else to 0
     */
    public function dispatchScript($eventName, $devMode = false, $additionalArgs = array(), $flags = array())
    {
        return $this->doDispatch(new Script\Event($eventName, $this->composer, $this->io, $devMode, $additionalArgs, $flags));
    }

    /**
     * Dispatch a package event.
     *
     * @param string              $eventName  The constant in PackageEvents
     * @param bool                $devMode    Whether or not we are in dev mode
     * @param RepositoryInterface $localRepo  The installed repository
     * @param array               $operations The list of operations
     * @param OperationInterface  $operation  The package being installed/updated/removed
     *
     * @return int return code of the executed script if any, for php scripts a false return
     *             value is changed to 1, anything else to 0
     */
    public function dispatchPackageEvent($eventName, $devMode, RepositoryInterface $localRepo, array $operations, OperationInterface $operation)
    {
        return $this->doDispatch(new PackageEvent($eventName, $this->composer, $this->io, $devMode, $localRepo, $operations, $operation));
    }

    /**
     * Dispatch a installer event.
     *
     * @param string              $eventName         The constant in InstallerEvents
     * @param bool                $devMode           Whether or not we are in dev mode
     * @param bool                $executeOperations True if operations will be executed, false in --dry-run
     * @param Transaction         $transaction       The transaction contains the list of operations
     *
     * @return int return code of the executed script if any, for php scripts a false return
     *             value is changed to 1, anything else to 0
     */
    public function dispatchInstallerEvent($eventName, $devMode, $executeOperations, Transaction $transaction)
    {
        return $this->doDispatch(new InstallerEvent($eventName, $this->composer, $this->io, $devMode, $executeOperations, $transaction));
    }

    /**
     * Triggers the listeners of an event.
     *
     * @param  Event                        $event The event object to pass to the event handlers/listeners.
     * @throws \RuntimeException|\Exception
     * @return int                          return code of the executed script if any, for php scripts a false return
     *                                            value is changed to 1, anything else to 0
     */
    protected function doDispatch(Event $event)
    {
        $listeners = $this->getListeners($event);

        $this->pushEvent($event);

        $return = 0;
        foreach ($listeners as $callable) {

            $this->ensureBinDirIsInPath();

            if (!is_string($callable)) {
                if (!is_callable($callable)) {
                    $className = is_object($callable[0]) ? get_class($callable[0]) : $callable[0];

                    throw new \RuntimeException('Subscriber '.$className.'::'.$callable[1].' for event '.$event->getName().' is not callable, make sure the function is defined and public');
                }
                if (is_array($callable) && (is_string($callable[0]) || is_object($callable[0])) && is_string($callable[1])) {
                    $this->io->writeError(sprintf('> %s: %s', $event->getName(), (is_object($callable[0]) ? get_class($callable[0]) : $callable[0]).'->'.$callable[1] ), true, IOInterface::VERBOSE);
                }
                $event = $this->checkListenerExpectedEvent($callable, $event);
                $return = false === call_user_func($callable, $event) ? 1 : 0;
            } elseif ($this->isComposerScript($callable)) {
                $this->io->writeError(sprintf('> %s: %s', $event->getName(), $callable), true, IOInterface::VERBOSE);

                $script = explode(' ', substr($callable, 1));
                $scriptName = $script[0];
                unset($script[0]);

                $args = array_merge($script, $event->getArguments());
                $flags = $event->getFlags();
                if (substr($callable, 0, 10) === '@composer ') {
                    $exec = $this->getPhpExecCommand() . ' ' . ProcessExecutor::escape(getenv('COMPOSER_BINARY')) . ' ' . implode(' ', $args);
                    if (0 !== ($exitCode = $this->executeTty($exec))) {
                        $this->io->writeError(sprintf('<error>Script %s handling the %s event returned with error code '.$exitCode.'</error>', $callable, $event->getName()), true, IOInterface::QUIET);

                        throw new ScriptExecutionException('Error Output: '.$this->process->getErrorOutput(), $exitCode);
                    }
                } else {
                    if (!$this->getListeners(new Event($scriptName))) {
                        $this->io->writeError(sprintf('<warning>You made a reference to a non-existent script %s</warning>', $callable), true, IOInterface::QUIET);
                    }

                    try {
                        /** @var InstallerEvent $event */
                        $scriptEvent = new Script\Event($scriptName, $event->getComposer(), $event->getIO(), $event->isDevMode(), $args, $flags);
                        $scriptEvent->setOriginatingEvent($event);
                        $return = $this->dispatch($scriptName, $scriptEvent);
                    } catch (ScriptExecutionException $e) {
                        $this->io->writeError(sprintf('<error>Script %s was called via %s</error>', $callable, $event->getName()), true, IOInterface::QUIET);
                        throw $e;
                    }
                }
            } elseif ($this->isPhpScript($callable)) {
                $className = substr($callable, 0, strpos($callable, '::'));
                $methodName = substr($callable, strpos($callable, '::') + 2);

                if (!class_exists($className)) {
                    $this->io->writeError('<warning>Class '.$className.' is not autoloadable, can not call '.$event->getName().' script</warning>', true, IOInterface::QUIET);
                    continue;
                }
                if (!is_callable($callable)) {
                    $this->io->writeError('<warning>Method '.$callable.' is not callable, can not call '.$event->getName().' script</warning>', true, IOInterface::QUIET);
                    continue;
                }

                try {
                    $return = false === $this->executeEventPhpScript($className, $methodName, $event) ? 1 : 0;
                } catch (\Exception $e) {
                    $message = "Script %s handling the %s event terminated with an exception";
                    $this->io->writeError('<error>'.sprintf($message, $callable, $event->getName()).'</error>', true, IOInterface::QUIET);
                    throw $e;
                }
            } else {
                $args = implode(' ', array_map(array('Composer\Util\ProcessExecutor', 'escape'), $event->getArguments()));
                $exec = $callable . ($args === '' ? '' : ' '.$args);
                if ($this->io->isVerbose()) {
                    $this->io->writeError(sprintf('> %s: %s', $event->getName(), $exec));
                } else {
                    $this->io->writeError(sprintf('> %s', $exec));
                }

                $possibleLocalBinaries = $this->composer->getPackage()->getBinaries();
                if ($possibleLocalBinaries) {
                    foreach ($possibleLocalBinaries as $localExec) {
                        if (preg_match('{\b'.preg_quote($callable).'$}', $localExec)) {
                            $caller = BinaryInstaller::determineBinaryCaller($localExec);
                            $exec = preg_replace('{^'.preg_quote($callable).'}', $caller . ' ' . $localExec, $exec);
                            break;
                        }
                    }
                }

                if (substr($exec, 0, 8) === '@putenv ') {
                    putenv(substr($exec, 8));

                    continue;
                } elseif (substr($exec, 0, 5) === '@php ') {
                    $exec = $this->getPhpExecCommand() . ' ' . substr($exec, 5);
                } else {
                    $finder = new PhpExecutableFinder();
                    $phpPath = $finder->find(false);
                    if ($phpPath) {
                        $_SERVER['PHP_BINARY'] = $phpPath;
                        putenv('PHP_BINARY=' . $_SERVER['PHP_BINARY']);
                    }
                }

                // if composer is being executed, make sure it runs the expected composer from current path
                // resolution, even if bin-dir contains composer too because the project requires composer/composer
                // see https://github.com/composer/composer/issues/8748
                if (substr($exec, 0, 9) === 'composer ') {
                    $exec = $this->getPhpExecCommand() . ' ' . ProcessExecutor::escape(getenv('COMPOSER_BINARY')) . substr($exec, 8);
                }

                if (0 !== ($exitCode = $this->executeTty($exec))) {
                    $this->io->writeError(sprintf('<error>Script %s handling the %s event returned with error code '.$exitCode.'</error>', $callable, $event->getName()), true, IOInterface::QUIET);

                    throw new ScriptExecutionException('Error Output: '.$this->process->getErrorOutput(), $exitCode);
                }
            }

            if ($event->isPropagationStopped()) {
                break;
            }
        }

        $this->popEvent();

        return $return;
    }

    protected function executeTty($exec)
    {
        if ($this->io->isInteractive()) {
            return $this->process->executeTty($exec);
        }

        return $this->process->execute($exec);
    }

    protected function getPhpExecCommand()
    {
        $finder = new PhpExecutableFinder();
        $phpPath = $finder->find(false);
        if (!$phpPath) {
            throw new \RuntimeException('Failed to locate PHP binary to execute '.$phpPath);
        }
        $phpArgs = $finder->findArguments();
        $phpArgs = $phpArgs ? ' ' . implode(' ', $phpArgs) : '';
        $allowUrlFOpenFlag = ' -d allow_url_fopen=' . ProcessExecutor::escape(ini_get('allow_url_fopen'));
        $disableFunctionsFlag = ' -d disable_functions=' . ProcessExecutor::escape(ini_get('disable_functions'));
        $memoryLimitFlag = ' -d memory_limit=' . ProcessExecutor::escape(ini_get('memory_limit'));

        return ProcessExecutor::escape($phpPath) . $phpArgs . $allowUrlFOpenFlag . $disableFunctionsFlag . $memoryLimitFlag;
    }

    /**
     * @param string $className
     * @param string $methodName
     * @param Event  $event      Event invoking the PHP callable
     */
    protected function executeEventPhpScript($className, $methodName, Event $event)
    {
        $event = $this->checkListenerExpectedEvent(array($className, $methodName), $event);

        if ($this->io->isVerbose()) {
            $this->io->writeError(sprintf('> %s: %s::%s', $event->getName(), $className, $methodName));
        } else {
            $this->io->writeError(sprintf('> %s::%s', $className, $methodName));
        }

        return $className::$methodName($event);
    }

    /**
     * @param  mixed $target
     * @param  Event $event
     * @return Event
     */
    protected function checkListenerExpectedEvent($target, Event $event)
    {
        if (in_array($event->getName(), array(
            'init',
            'command',
            'pre-file-download',
        ), true)) {
            return $event;
        }

        try {
            $reflected = new \ReflectionParameter($target, 0);
        } catch (\Exception $e) {
            return $event;
        }

        $expected = null;
        $isClass = false;
        if (\PHP_VERSION_ID >= 70000) {
            $reflectionType = $reflected->getType();
            if ($reflectionType) {
                $expected = $reflectionType instanceof \ReflectionNamedType ? $reflectionType->getName() : (string)$reflectionType;
                $isClass = !$reflectionType->isBuiltin();
            }
        } else {
            $expected = $reflected->getClass() ? $reflected->getClass()->getName() : null;
            $isClass = null !== $expected;
        }

        if (!$isClass) {
            return $event;
        }

<<<<<<< HEAD
        $expected = $typehint->getName();
=======
        // BC support
        if (!$event instanceof $expected && $expected === 'Composer\Script\CommandEvent') {
            trigger_error('The callback '.$this->serializeCallback($target).' declared at '.$reflected->getDeclaringFunction()->getFileName().' accepts a '.$expected.' but '.$event->getName().' events use a '.get_class($event).' instance. Please adjust your type hint accordingly, see https://getcomposer.org/doc/articles/scripts.md#event-classes', E_USER_DEPRECATED);
            $event = new \Composer\Script\CommandEvent(
                $event->getName(),
                $event->getComposer(),
                $event->getIO(),
                $event->isDevMode(),
                $event->getArguments()
            );
        }
        if (!$event instanceof $expected && $expected === 'Composer\Script\PackageEvent') {
            trigger_error('The callback '.$this->serializeCallback($target).' declared at '.$reflected->getDeclaringFunction()->getFileName().' accepts a '.$expected.' but '.$event->getName().' events use a '.get_class($event).' instance. Please adjust your type hint accordingly, see https://getcomposer.org/doc/articles/scripts.md#event-classes', E_USER_DEPRECATED);
            $event = new \Composer\Script\PackageEvent(
                $event->getName(),
                $event->getComposer(),
                $event->getIO(),
                $event->isDevMode(),
                $event->getPolicy(),
                $event->getPool(),
                $event->getInstalledRepo(),
                $event->getRequest(),
                $event->getOperations(),
                $event->getOperation()
            );
        }
        if (!$event instanceof $expected && $expected === 'Composer\Script\Event') {
            trigger_error('The callback '.$this->serializeCallback($target).' declared at '.$reflected->getDeclaringFunction()->getFileName().' accepts a '.$expected.' but '.$event->getName().' events use a '.get_class($event).' instance. Please adjust your type hint accordingly, see https://getcomposer.org/doc/articles/scripts.md#event-classes', E_USER_DEPRECATED);
            $event = new \Composer\Script\Event(
                $event->getName(),
                $event->getComposer(),
                $event->getIO(),
                $event->isDevMode(),
                $event->getArguments(),
                $event->getFlags()
            );
        }
>>>>>>> 2332b60f

        return $event;
    }

    private function serializeCallback($cb)
    {
        if (is_array($cb) && count($cb) === 2) {
            if (is_object($cb[0])) {
                $cb[0] = get_class($cb[0]);
            }
            if (is_string($cb[0]) && is_string($cb[1])) {
                $cb = implode('::', $cb);
            }
        }
        if (is_string($cb)) {
            return $cb;
        }

        return var_export($cb, true);
    }

    /**
     * Add a listener for a particular event
     *
     * @param string   $eventName The event name - typically a constant
     * @param callable $listener  A callable expecting an event argument
     * @param int      $priority  A higher value represents a higher priority
     */
    public function addListener($eventName, $listener, $priority = 0)
    {
        $this->listeners[$eventName][$priority][] = $listener;
    }

    /**
     * @param callable|object $listener A callable or an object instance for which all listeners should be removed
     */
    public function removeListener($listener)
    {
        foreach ($this->listeners as $eventName => $priorities) {
            foreach ($priorities as $priority => $listeners) {
                foreach ($listeners as $index => $candidate) {
                    if ($listener === $candidate || (is_array($candidate) && is_object($listener) && $candidate[0] === $listener)) {
                        unset($this->listeners[$eventName][$priority][$index]);
                    }
                }
            }
        }
    }

    /**
     * Adds object methods as listeners for the events in getSubscribedEvents
     *
     * @see EventSubscriberInterface
     *
     * @param EventSubscriberInterface $subscriber
     */
    public function addSubscriber(EventSubscriberInterface $subscriber)
    {
        foreach ($subscriber->getSubscribedEvents() as $eventName => $params) {
            if (is_string($params)) {
                $this->addListener($eventName, array($subscriber, $params));
            } elseif (is_string($params[0])) {
                $this->addListener($eventName, array($subscriber, $params[0]), isset($params[1]) ? $params[1] : 0);
            } else {
                foreach ($params as $listener) {
                    $this->addListener($eventName, array($subscriber, $listener[0]), isset($listener[1]) ? $listener[1] : 0);
                }
            }
        }
    }

    /**
     * Retrieves all listeners for a given event
     *
     * @param  Event $event
     * @return array All listeners: callables and scripts
     */
    protected function getListeners(Event $event)
    {
        $scriptListeners = $this->getScriptListeners($event);

        if (!isset($this->listeners[$event->getName()][0])) {
            $this->listeners[$event->getName()][0] = array();
        }
        krsort($this->listeners[$event->getName()]);

        $listeners = $this->listeners;
        $listeners[$event->getName()][0] = array_merge($listeners[$event->getName()][0], $scriptListeners);

        return call_user_func_array('array_merge', $listeners[$event->getName()]);
    }

    /**
     * Checks if an event has listeners registered
     *
     * @param  Event $event
     * @return bool
     */
    public function hasEventListeners(Event $event)
    {
        $listeners = $this->getListeners($event);

        return count($listeners) > 0;
    }

    /**
     * Finds all listeners defined as scripts in the package
     *
     * @param  Event $event Event object
     * @return array Listeners
     */
    protected function getScriptListeners(Event $event)
    {
        $package = $this->composer->getPackage();
        $scripts = $package->getScripts();

        if (empty($scripts[$event->getName()])) {
            return array();
        }

        if ($this->loader) {
            $this->loader->unregister();
        }

        $generator = $this->composer->getAutoloadGenerator();
        if ($event instanceof ScriptEvent) {
            $generator->setDevMode($event->isDevMode());
        }

        $packages = $this->composer->getRepositoryManager()->getLocalRepository()->getCanonicalPackages();
        $packageMap = $generator->buildPackageMap($this->composer->getInstallationManager(), $package, $packages);
        $map = $generator->parseAutoloads($packageMap, $package);
        $this->loader = $generator->createLoader($map);
        $this->loader->register();

        return $scripts[$event->getName()];
    }

    /**
     * Checks if string given references a class path and method
     *
     * @param  string $callable
     * @return bool
     */
    protected function isPhpScript($callable)
    {
        return false === strpos($callable, ' ') && false !== strpos($callable, '::');
    }

    /**
     * Checks if string given references a composer run-script
     *
     * @param  string $callable
     * @return bool
     */
    protected function isComposerScript($callable)
    {
        return '@' === substr($callable, 0, 1) && '@php ' !== substr($callable, 0, 5) && '@putenv ' !== substr($callable, 0, 8);
    }

    /**
     * Push an event to the stack of active event
     *
     * @param  Event             $event
     * @throws \RuntimeException
     * @return int
     */
    protected function pushEvent(Event $event)
    {
        $eventName = $event->getName();
        if (in_array($eventName, $this->eventStack)) {
            throw new \RuntimeException(sprintf("Circular call to script handler '%s' detected", $eventName));
        }

        return array_push($this->eventStack, $eventName);
    }

    /**
     * Pops the active event from the stack
     *
     * @return mixed
     */
    protected function popEvent()
    {
        return array_pop($this->eventStack);
    }

    private function ensureBinDirIsInPath()
    {
        $pathStr = 'PATH';
        if (!isset($_SERVER[$pathStr]) && isset($_SERVER['Path'])) {
            $pathStr = 'Path';
        }

        // add the bin dir to the PATH to make local binaries of deps usable in scripts
        $binDir = $this->composer->getConfig()->get('bin-dir');
        if (is_dir($binDir)) {
            $binDir = realpath($binDir);
            if (isset($_SERVER[$pathStr]) && !preg_match('{(^|'.PATH_SEPARATOR.')'.preg_quote($binDir).'($|'.PATH_SEPARATOR.')}', $_SERVER[$pathStr])) {
                $_SERVER[$pathStr] = $binDir.PATH_SEPARATOR.getenv($pathStr);
                putenv($pathStr.'='.$_SERVER[$pathStr]);
            }
        }
    }
}<|MERGE_RESOLUTION|>--- conflicted
+++ resolved
@@ -160,7 +160,6 @@
                 if (is_array($callable) && (is_string($callable[0]) || is_object($callable[0])) && is_string($callable[1])) {
                     $this->io->writeError(sprintf('> %s: %s', $event->getName(), (is_object($callable[0]) ? get_class($callable[0]) : $callable[0]).'->'.$callable[1] ), true, IOInterface::VERBOSE);
                 }
-                $event = $this->checkListenerExpectedEvent($callable, $event);
                 $return = false === call_user_func($callable, $event) ? 1 : 0;
             } elseif ($this->isComposerScript($callable)) {
                 $this->io->writeError(sprintf('> %s: %s', $event->getName(), $callable), true, IOInterface::VERBOSE);
@@ -304,8 +303,6 @@
      */
     protected function executeEventPhpScript($className, $methodName, Event $event)
     {
-        $event = $this->checkListenerExpectedEvent(array($className, $methodName), $event);
-
         if ($this->io->isVerbose()) {
             $this->io->writeError(sprintf('> %s: %s::%s', $event->getName(), $className, $methodName));
         } else {
@@ -313,89 +310,6 @@
         }
 
         return $className::$methodName($event);
-    }
-
-    /**
-     * @param  mixed $target
-     * @param  Event $event
-     * @return Event
-     */
-    protected function checkListenerExpectedEvent($target, Event $event)
-    {
-        if (in_array($event->getName(), array(
-            'init',
-            'command',
-            'pre-file-download',
-        ), true)) {
-            return $event;
-        }
-
-        try {
-            $reflected = new \ReflectionParameter($target, 0);
-        } catch (\Exception $e) {
-            return $event;
-        }
-
-        $expected = null;
-        $isClass = false;
-        if (\PHP_VERSION_ID >= 70000) {
-            $reflectionType = $reflected->getType();
-            if ($reflectionType) {
-                $expected = $reflectionType instanceof \ReflectionNamedType ? $reflectionType->getName() : (string)$reflectionType;
-                $isClass = !$reflectionType->isBuiltin();
-            }
-        } else {
-            $expected = $reflected->getClass() ? $reflected->getClass()->getName() : null;
-            $isClass = null !== $expected;
-        }
-
-        if (!$isClass) {
-            return $event;
-        }
-
-<<<<<<< HEAD
-        $expected = $typehint->getName();
-=======
-        // BC support
-        if (!$event instanceof $expected && $expected === 'Composer\Script\CommandEvent') {
-            trigger_error('The callback '.$this->serializeCallback($target).' declared at '.$reflected->getDeclaringFunction()->getFileName().' accepts a '.$expected.' but '.$event->getName().' events use a '.get_class($event).' instance. Please adjust your type hint accordingly, see https://getcomposer.org/doc/articles/scripts.md#event-classes', E_USER_DEPRECATED);
-            $event = new \Composer\Script\CommandEvent(
-                $event->getName(),
-                $event->getComposer(),
-                $event->getIO(),
-                $event->isDevMode(),
-                $event->getArguments()
-            );
-        }
-        if (!$event instanceof $expected && $expected === 'Composer\Script\PackageEvent') {
-            trigger_error('The callback '.$this->serializeCallback($target).' declared at '.$reflected->getDeclaringFunction()->getFileName().' accepts a '.$expected.' but '.$event->getName().' events use a '.get_class($event).' instance. Please adjust your type hint accordingly, see https://getcomposer.org/doc/articles/scripts.md#event-classes', E_USER_DEPRECATED);
-            $event = new \Composer\Script\PackageEvent(
-                $event->getName(),
-                $event->getComposer(),
-                $event->getIO(),
-                $event->isDevMode(),
-                $event->getPolicy(),
-                $event->getPool(),
-                $event->getInstalledRepo(),
-                $event->getRequest(),
-                $event->getOperations(),
-                $event->getOperation()
-            );
-        }
-        if (!$event instanceof $expected && $expected === 'Composer\Script\Event') {
-            trigger_error('The callback '.$this->serializeCallback($target).' declared at '.$reflected->getDeclaringFunction()->getFileName().' accepts a '.$expected.' but '.$event->getName().' events use a '.get_class($event).' instance. Please adjust your type hint accordingly, see https://getcomposer.org/doc/articles/scripts.md#event-classes', E_USER_DEPRECATED);
-            $event = new \Composer\Script\Event(
-                $event->getName(),
-                $event->getComposer(),
-                $event->getIO(),
-                $event->isDevMode(),
-                $event->getArguments(),
-                $event->getFlags()
-            );
-        }
->>>>>>> 2332b60f
-
-        return $event;
     }
 
     private function serializeCallback($cb)
