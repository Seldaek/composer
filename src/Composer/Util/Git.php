<?php

/*
 * This file is part of Composer.
 *
 * (c) Nils Adermann <naderman@naderman.de>
 *     Jordi Boggiano <j.boggiano@seld.be>
 *
 * For the full copyright and license information, please view the LICENSE
 * file that was distributed with this source code.
 */

namespace Composer\Util;

use Composer\Config;
use Composer\IO\IOInterface;

/**
 * @author Jordi Boggiano <j.boggiano@seld.be>
 */
class Git
{
    private static $version;

    /** @var IOInterface */
    protected $io;
    /** @var Config */
    protected $config;
    /** @var ProcessExecutor */
    protected $process;
    /** @var Filesystem */
    protected $filesystem;

    public function __construct(IOInterface $io, Config $config, ProcessExecutor $process, Filesystem $fs)
    {
        $this->io = $io;
        $this->config = $config;
        $this->process = $process;
        $this->filesystem = $fs;
    }

    public function runCommand($commandCallable, $url, $cwd, $initialClone = false)
    {
        // Ensure we are allowed to use this URL by config
        $this->config->prohibitUrlByConfig($url, $this->io);

        if ($initialClone) {
            $origCwd = $cwd;
            $cwd = null;
        }

        if (preg_match('{^ssh://[^@]+@[^:]+:[^0-9]+}', $url)) {
            throw new \InvalidArgumentException('The source URL ' . $url . ' is invalid, ssh URLs should have a port number after ":".' . "\n" . 'Use ssh://git@example.com:22/path or just git@example.com:path if you do not want to provide a password or custom port.');
        }

        if (!$initialClone) {
            // capture username/password from URL if there is one and we have no auth configured yet
            $this->process->execute('git remote -v', $output, $cwd);
            if (preg_match('{^(?:composer|origin)\s+https?://(.+):(.+)@([^/]+)}im', $output, $match) && !$this->io->hasAuthentication($match[3])) {
                $this->io->setAuthentication($match[3], rawurldecode($match[1]), rawurldecode($match[2]));
            }
        }

        $protocols = $this->config->get('github-protocols');
        if (!is_array($protocols)) {
            throw new \RuntimeException('Config value "github-protocols" must be an array, got ' . gettype($protocols));
        }
        // public github, autoswitch protocols
        if (preg_match('{^(?:https?|git)://' . self::getGitHubDomainsRegex($this->config) . '/(.*)}', $url, $match)) {
            $messages = array();
            foreach ($protocols as $protocol) {
                if ('ssh' === $protocol) {
                    $protoUrl = "git@" . $match[1] . ":" . $match[2];
                } else {
                    $protoUrl = $protocol . "://" . $match[1] . "/" . $match[2];
                }

                if (0 === $this->process->execute(call_user_func($commandCallable, $protoUrl), $ignoredOutput, $cwd)) {
                    return;
                }
                $messages[] = '- ' . $protoUrl . "\n" . preg_replace('#^#m', '  ', $this->process->getErrorOutput());
                if ($initialClone) {
                    $this->filesystem->removeDirectory($origCwd);
                }
            }

            // failed to checkout, first check git accessibility
            $this->throwException('Failed to clone ' . $url . ' via ' . implode(', ', $protocols) . ' protocols, aborting.' . "\n\n" . implode("\n", $messages), $url);
        }

        // if we have a private github url and the ssh protocol is disabled then we skip it and directly fallback to https
        $bypassSshForGitHub = preg_match('{^git@' . self::getGitHubDomainsRegex($this->config) . ':(.+?)\.git$}i', $url) && !in_array('ssh', $protocols, true);

        $command = call_user_func($commandCallable, $url);

        $auth = null;
        if ($bypassSshForGitHub || 0 !== $this->process->execute($command, $ignoredOutput, $cwd)) {
            // private github repository without ssh key access, try https with auth
            if (preg_match('{^git@' . self::getGitHubDomainsRegex($this->config) . ':(.+?)\.git$}i', $url, $match)
                || preg_match('{^(https?)://' . self::getGitHubDomainsRegex($this->config) . '/(.*)}', $url, $match)
            ) {
                if (!$this->io->hasAuthentication($match[1])) {
                    $gitHubUtil = new GitHub($this->io, $this->config, $this->process);
                    $message = 'Cloning failed using an ssh key for authentication, enter your GitHub credentials to access private repos';

                    if (!$gitHubUtil->authorizeOAuth($match[1]) && $this->io->isInteractive()) {
                        $gitHubUtil->authorizeOAuthInteractively($match[1], $message);
                    }
                }

                if ($this->io->hasAuthentication($match[1])) {
                    $auth = $this->io->getAuthentication($match[1]);
                    $authUrl = 'https://' . rawurlencode($auth['username']) . ':' . rawurlencode($auth['password']) . '@' . $match[1] . '/' . $match[2] . '.git';
                    $command = call_user_func($commandCallable, $authUrl);
                    if (0 === $this->process->execute($command, $ignoredOutput, $cwd)) {
                        return;
                    }
                }
            } elseif (preg_match('{^https://(bitbucket\.org)/(.*)(\.git)?$}U', $url, $match)) { //bitbucket oauth
                $bitbucketUtil = new Bitbucket($this->io, $this->config, $this->process);

                if (!$this->io->hasAuthentication($match[1])) {
                    $message = 'Enter your Bitbucket credentials to access private repos';

                    if (!$bitbucketUtil->authorizeOAuth($match[1]) && $this->io->isInteractive()) {
                        $bitbucketUtil->authorizeOAuthInteractively($match[1], $message);
                        $accessToken = $bitbucketUtil->getToken();
                        $this->io->setAuthentication($match[1], 'x-token-auth', $accessToken);
                    }
                } else { //We're authenticating with a locally stored consumer.
                    $auth = $this->io->getAuthentication($match[1]);

                    //We already have an access_token from a previous request.
                    if ($auth['username'] !== 'x-token-auth') {
                        $accessToken = $bitbucketUtil->requestToken($match[1], $auth['username'], $auth['password']);
                        if (! empty($accessToken)) {
                            $this->io->setAuthentication($match[1], 'x-token-auth', $accessToken);
                        }
                    }
                }

                if ($this->io->hasAuthentication($match[1])) {
                    $auth = $this->io->getAuthentication($match[1]);
                    $authUrl = 'https://' . rawurlencode($auth['username']) . ':' . rawurlencode($auth['password']) . '@' . $match[1] . '/' . $match[2] . '.git';

                    $command = call_user_func($commandCallable, $authUrl);
                    if (0 === $this->process->execute($command, $ignoredOutput, $cwd)) {
                        return;
                    }
                } else { // Falling back to ssh
                    $sshUrl = 'git@bitbucket.org:' . $match[2] . '.git';
                    $this->io->writeError('    No bitbucket authentication configured. Falling back to ssh.');
                    $command = call_user_func($commandCallable, $sshUrl);
                    if (0 === $this->process->execute($command, $ignoredOutput, $cwd)) {
                        return;
                    }
                }
            } elseif (
                preg_match('{^(git)@' . self::getGitLabDomainsRegex($this->config) . ':(.+?)\.git$}i', $url, $match)
                || preg_match('{^(https?)://' . self::getGitLabDomainsRegex($this->config) . '/(.*)}', $url, $match)
            ) {
                if ($match[1] === 'git') {
                    $match[1] = 'https';
                }

                if (!$this->io->hasAuthentication($match[2])) {
                    $gitLabUtil = new GitLab($this->io, $this->config, $this->process);
                    $message = 'Cloning failed, enter your GitLab credentials to access private repos';

                    if (!$gitLabUtil->authorizeOAuth($match[2]) && $this->io->isInteractive()) {
                        $gitLabUtil->authorizeOAuthInteractively($match[1], $match[2], $message);
                    }
                }

                if ($this->io->hasAuthentication($match[2])) {
                    $auth = $this->io->getAuthentication($match[2]);
                    if ($auth['password'] === 'private-token' || $auth['password'] === 'oauth2' || $auth['password'] === 'gitlab-ci-token') {
                        $authUrl = $match[1] . '://' . rawurlencode($auth['password']) . ':' . rawurlencode($auth['username']) . '@' . $match[2] . '/' . $match[3]; // swap username and password
                    } else {
                        $authUrl = $match[1] . '://' . rawurlencode($auth['username']) . ':' . rawurlencode($auth['password']) . '@' . $match[2] . '/' . $match[3];
                    }

                    $command = call_user_func($commandCallable, $authUrl);
                    if (0 === $this->process->execute($command, $ignoredOutput, $cwd)) {
                        return;
                    }
                }
            } elseif ($this->isAuthenticationFailure($url, $match)) { // private non-github/gitlab/bitbucket repo that failed to authenticate
                if (strpos($match[2], '@')) {
                    list($authParts, $match[2]) = explode('@', $match[2], 2);
                }

                $storeAuth = false;
                if ($this->io->hasAuthentication($match[2])) {
                    $auth = $this->io->getAuthentication($match[2]);
                } elseif ($this->io->isInteractive()) {
                    $defaultUsername = null;
                    if (isset($authParts) && $authParts) {
                        if (false !== strpos($authParts, ':')) {
                            list($defaultUsername, ) = explode(':', $authParts, 2);
                        } else {
                            $defaultUsername = $authParts;
                        }
                    }

                    $this->io->writeError('    Authentication required (<info>' . $match[2] . '</info>):');
                    $auth = array(
                        'username' => $this->io->ask('      Username: ', $defaultUsername),
                        'password' => $this->io->askAndHideAnswer('      Password: '),
                    );
                    $storeAuth = $this->config->get('store-auths');
                }

                if ($auth) {
                    $authUrl = $match[1] . rawurlencode($auth['username']) . ':' . rawurlencode($auth['password']) . '@' . $match[2] . $match[3];

                    $command = call_user_func($commandCallable, $authUrl);
                    if (0 === $this->process->execute($command, $ignoredOutput, $cwd)) {
                        $this->io->setAuthentication($match[2], $auth['username'], $auth['password']);
                        $authHelper = new AuthHelper($this->io, $this->config);
                        $authHelper->storeAuth($match[2], $storeAuth);

                        return;
                    }
                }
            }

            $errorMsg = $this->process->getErrorOutput();
            if ($initialClone) {
                $this->filesystem->removeDirectory($origCwd);
            }

            $this->throwException('Failed to execute ' . $command . "\n\n" . $errorMsg, $url);
        }
    }

    public function syncMirror($url, $dir)
    {
        if (getenv('COMPOSER_DISABLE_NETWORK')) {
            return false;
        }

        // update the repo if it is a valid git repository
        if (is_dir($dir) && 0 === $this->process->execute('git rev-parse --git-dir', $output, $dir) && trim($output) === '.') {
            try {
                $commandCallable = function ($url) {
                    $sanitizedUrl = preg_replace('{://([^@]+?):(.+?)@}', '://', $url);

                    return sprintf('git remote set-url origin %s && git remote update --prune origin && git remote set-url origin %s', ProcessExecutor::escape($url), ProcessExecutor::escape($sanitizedUrl));
                };
                $this->runCommand($commandCallable, $url, $dir);
            } catch (\Exception $e) {
                return false;
            }

            return true;
        }

        // clean up directory and do a fresh clone into it
        $this->filesystem->removeDirectory($dir);

        $commandCallable = function ($url) use ($dir) {
            return sprintf('git clone --mirror %s %s', ProcessExecutor::escape($url), ProcessExecutor::escape($dir));
        };

        $this->runCommand($commandCallable, $url, $dir, true);

        return true;
    }

    public function fetchRefOrSyncMirror($url, $dir, $ref)
    {
        if ($this->checkRefIsInMirror($url, $dir, $ref)) {
            return true;
        }

        if ($this->syncMirror($url, $dir)) {
            return $this->checkRefIsInMirror($url, $dir, $ref);
        }

        return false;
    }

    private function checkRefIsInMirror($url, $dir, $ref)
    {
        if (is_dir($dir) && 0 === $this->process->execute('git rev-parse --git-dir', $output, $dir) && trim($output) === '.') {
            $escapedRef = ProcessExecutor::escape($ref.'^{commit}');
            $exitCode = $this->process->execute(sprintf('git rev-parse --quiet --verify %s', $escapedRef), $ignoredOutput, $dir);
            if ($exitCode === 0) {
                return true;
            }
        }

<<<<<<< HEAD
        return $this->syncMirror($url, $dir);
=======
        return false;
>>>>>>> a0690525
    }

    private function isAuthenticationFailure($url, &$match)
    {
        if (!preg_match('{^(https?://)([^/]+)(.*)$}i', $url, $match)) {
            return false;
        }

        $authFailures = array(
            'fatal: Authentication failed',
            'remote error: Invalid username or password.',
            'error: 401 Unauthorized',
            'fatal: unable to access',
            'fatal: could not read Username',
        );

        $errorOutput = $this->process->getErrorOutput();
        foreach ($authFailures as $authFailure) {
            if (strpos($errorOutput, $authFailure) !== false) {
                return true;
            }
        }

        return false;
    }

    public static function cleanEnv()
    {
        if (PHP_VERSION_ID < 50400 && ini_get('safe_mode') && false === strpos(ini_get('safe_mode_allowed_env_vars'), 'GIT_ASKPASS')) {
            throw new \RuntimeException('safe_mode is enabled and safe_mode_allowed_env_vars does not contain GIT_ASKPASS, can not set env var. You can disable safe_mode with "-dsafe_mode=0" when running composer');
        }

        // added in git 1.7.1, prevents prompting the user for username/password
        if (getenv('GIT_ASKPASS') !== 'echo') {
            putenv('GIT_ASKPASS=echo');
            unset($_SERVER['GIT_ASKPASS']);
        }

        // clean up rogue git env vars in case this is running in a git hook
        if (getenv('GIT_DIR')) {
            putenv('GIT_DIR');
            unset($_SERVER['GIT_DIR']);
        }
        if (getenv('GIT_WORK_TREE')) {
            putenv('GIT_WORK_TREE');
            unset($_SERVER['GIT_WORK_TREE']);
        }

        // Run processes with predictable LANGUAGE
        if (getenv('LANGUAGE') !== 'C') {
            putenv('LANGUAGE=C');
        }

        // clean up env for OSX, see https://github.com/composer/composer/issues/2146#issuecomment-35478940
        putenv("DYLD_LIBRARY_PATH");
        unset($_SERVER['DYLD_LIBRARY_PATH']);
    }

    public static function getGitHubDomainsRegex(Config $config)
    {
        return '(' . implode('|', array_map('preg_quote', $config->get('github-domains'))) . ')';
    }

    public static function getGitLabDomainsRegex(Config $config)
    {
        return '(' . implode('|', array_map('preg_quote', $config->get('gitlab-domains'))) . ')';
    }

    public static function sanitizeUrl($message)
    {
        return preg_replace_callback('{://(?P<user>[^@]+?):(?P<password>.+?)@}', function ($m) {
            if (preg_match('{^[a-f0-9]{12,}$}', $m[1])) {
                return '://***:***@';
            }

            return '://' . $m[1] . ':***@';
        }, $message);
    }

    private function throwException($message, $url)
    {
        // git might delete a directory when it fails and php will not know
        clearstatcache();

        if (0 !== $this->process->execute('git --version', $ignoredOutput)) {
            throw new \RuntimeException(self::sanitizeUrl('Failed to clone ' . $url . ', git was not found, check that it is installed and in your PATH env.' . "\n\n" . $this->process->getErrorOutput()));
        }

        throw new \RuntimeException(self::sanitizeUrl($message));
    }

    /**
     * Retrieves the current git version.
     *
     * @return string|null The git version number.
     */
    public function getVersion()
    {
        if (isset(self::$version)) {
            return self::$version;
        }
        if (0 !== $this->process->execute('git --version', $output)) {
            return;
        }
        if (preg_match('/^git version (\d+(?:\.\d+)+)/m', $output, $matches)) {
            return self::$version = $matches[1];
        }
    }
}<|MERGE_RESOLUTION|>--- conflicted
+++ resolved
@@ -291,11 +291,7 @@
             }
         }
 
-<<<<<<< HEAD
-        return $this->syncMirror($url, $dir);
-=======
         return false;
->>>>>>> a0690525
     }
 
     private function isAuthenticationFailure($url, &$match)
