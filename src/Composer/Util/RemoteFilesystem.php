--- conflicted
+++ resolved
@@ -811,65 +811,4 @@
 
         return parse_url($url, PHP_URL_HOST).':'.$port;
     }
-<<<<<<< HEAD
-=======
-
-    /**
-     * @link https://github.com/composer/composer/issues/5584
-     *
-     * @param string $urlToBitBucketFile URL to a file at bitbucket.org.
-     *
-     * @return bool Whether the given URL is a public BitBucket download which requires no authentication.
-     */
-    private function isPublicBitBucketDownload($urlToBitBucketFile)
-    {
-        $domain = parse_url($urlToBitBucketFile, PHP_URL_HOST);
-        if (strpos($domain, 'bitbucket.org') === false) {
-            // Bitbucket downloads are hosted on amazonaws.
-            // We do not need to authenticate there at all
-            return true;
-        }
-
-        $path = parse_url($urlToBitBucketFile, PHP_URL_PATH);
-
-        // Path for a public download follows this pattern /{user}/{repo}/downloads/{whatever}
-        // {@link https://blog.bitbucket.org/2009/04/12/new-feature-downloads/}
-        $pathParts = explode('/', $path);
-
-        return count($pathParts) >= 4 && $pathParts[3] == 'downloads';
-    }
-
-    public static function outputWarnings(IOInterface $io, $url, $data)
-    {
-        foreach (array('warning', 'info') as $type) {
-            if (empty($data[$type])) {
-                continue;
-            }
-
-            if (!empty($data[$type . '-versions'])) {
-                $versionParser = new VersionParser();
-                $constraint = $versionParser->parseConstraints($data[$type . '-versions']);
-                $composer = new Constraint('==', $versionParser->normalize(Composer::getVersion()));
-                if (!$constraint->matches($composer)) {
-                    continue;
-                }
-            }
-
-            $io->writeError('<'.$type.'>'.ucfirst($type).' from '.$url.': '.$data[$type].'</'.$type.'>');
-        }
-    }
-
-    public static function getOrigin($urlOrPath)
-    {
-        $hostPort = parse_url($urlOrPath, PHP_URL_HOST);
-        if (!$hostPort) {
-            return $urlOrPath;
-        }
-        if (parse_url($urlOrPath, PHP_URL_PORT)) {
-            $hostPort .= ':'.parse_url($urlOrPath, PHP_URL_PORT);
-        }
-
-        return $hostPort;
-    }
->>>>>>> 0261ce80
 }