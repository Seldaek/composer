<?php

/*
 * This file is part of Composer.
 *
 * (c) Nils Adermann <naderman@naderman.de>
 *     Jordi Boggiano <j.boggiano@seld.be>
 *
 * For the full copyright and license information, please view the LICENSE
 * file that was distributed with this source code.
 */

namespace Composer\Command;

use Composer\Installer;
use Composer\Plugin\CommandEvent;
use Composer\Plugin\PluginEvents;
use Symfony\Component\Console\Input\InputInterface;
use Symfony\Component\Console\Input\InputOption;
use Symfony\Component\Console\Input\InputArgument;
use Symfony\Component\Console\Output\OutputInterface;

/**
 * @author Jordi Boggiano <j.boggiano@seld.be>
 * @author Nils Adermann <naderman@naderman.de>
 */
class UpdateCommand extends Command
{
    protected function configure()
    {
        $this
            ->setName('update')
            ->setDescription('Updates your dependencies to the latest version according to composer.json, and updates the composer.lock file.')
            ->setDefinition(array(
                new InputArgument('packages', InputArgument::IS_ARRAY | InputArgument::OPTIONAL, 'Packages that should be updated, if not provided all packages are.'),
                new InputOption('prefer-source', null, InputOption::VALUE_NONE, 'Forces installation from package sources when possible, including VCS information.'),
                new InputOption('prefer-dist', null, InputOption::VALUE_NONE, 'Forces installation from package dist even for dev versions.'),
                new InputOption('dry-run', null, InputOption::VALUE_NONE, 'Outputs the operations but will not execute anything (implicitly enables --verbose).'),
                new InputOption('dev', null, InputOption::VALUE_NONE, 'Enables installation of require-dev packages (enabled by default, only present for BC).'),
                new InputOption('no-dev', null, InputOption::VALUE_NONE, 'Disables installation of require-dev packages.'),
                new InputOption('lock', null, InputOption::VALUE_NONE, 'Only updates the lock file hash to suppress warning about the lock file being out of date.'),
                new InputOption('no-plugins', null, InputOption::VALUE_NONE, 'Disables all plugins.'),
                new InputOption('no-custom-installers', null, InputOption::VALUE_NONE, 'DEPRECATED: Use no-plugins instead.'),
                new InputOption('no-autoloader', null, InputOption::VALUE_NONE, 'Skips autoloader generation'),
                new InputOption('no-scripts', null, InputOption::VALUE_NONE, 'Skips the execution of all scripts defined in composer.json file.'),
                new InputOption('no-progress', null, InputOption::VALUE_NONE, 'Do not output download progress.'),
                new InputOption('with-dependencies', null, InputOption::VALUE_NONE, 'Add also all dependencies of whitelisted packages to the whitelist.'),
                new InputOption('verbose', 'v|vv|vvv', InputOption::VALUE_NONE, 'Shows more details including new commits pulled in when updating packages.'),
                new InputOption('optimize-autoloader', 'o', InputOption::VALUE_NONE, 'Optimize autoloader during autoloader dump.'),
<<<<<<< HEAD
                new InputOption('disable-tls', null, InputOption::VALUE_NONE, 'Disable SSL/TLS protection for HTTPS requests'),
                new InputOption('cafile', null, InputOption::VALUE_REQUIRED, 'The path to a valid CA certificate file for SSL/TLS certificate verification'),
=======
                new InputOption('ignore-platform-reqs', null, InputOption::VALUE_NONE, 'Ignore platform requirements (php & ext- packages).'),
                new InputOption('prefer-stable', null, InputOption::VALUE_NONE, 'Prefer stable versions of dependencies.'),
                new InputOption('prefer-lowest', null, InputOption::VALUE_NONE, 'Prefer lowest versions of dependencies.'),
>>>>>>> 27ce5ec3
            ))
            ->setHelp(<<<EOT
The <info>update</info> command reads the composer.json file from the
current directory, processes it, and updates, removes or installs all the
dependencies.

<info>php composer.phar update</info>

To limit the update operation to a few packages, you can list the package(s)
you want to update as such:

<info>php composer.phar update vendor/package1 foo/mypackage [...]</info>

You may also use an asterisk (*) pattern to limit the update operation to package(s)
from a specific vendor:

<info>php composer.phar update vendor/package1 foo/* [...]</info>
EOT
            )
        ;
    }

    protected function execute(InputInterface $input, OutputInterface $output)
    {
        if ($input->getOption('no-custom-installers')) {
            $output->writeln('<warning>You are using the deprecated option "no-custom-installers". Use "no-plugins" instead.</warning>');
            $input->setOption('no-plugins', true);
        }

        $composer = $this->getComposer(true, $input->getOption('no-plugins'));
        $composer->getDownloadManager()->setOutputProgress(!$input->getOption('no-progress'));
        $io = $this->getIO();

        $commandEvent = new CommandEvent(PluginEvents::COMMAND, 'update', $input, $output);
        $composer->getEventDispatcher()->dispatch($commandEvent->getName(), $commandEvent);

        $install = Installer::create($io, $composer);

        $preferSource = false;
        $preferDist = false;

        $config = $composer->getConfig();

        switch ($config->get('preferred-install')) {
            case 'source':
                $preferSource = true;
                break;
            case 'dist':
                $preferDist = true;
                break;
            case 'auto':
            default:
                // noop
                break;
        }
        if ($input->getOption('prefer-source') || $input->getOption('prefer-dist')) {
            $preferSource = $input->getOption('prefer-source');
            $preferDist = $input->getOption('prefer-dist');
        }

        $optimize = $input->getOption('optimize-autoloader') || $config->get('optimize-autoloader') || $config->get('classmap-authoritative');

        $install
            ->setDryRun($input->getOption('dry-run'))
            ->setVerbose($input->getOption('verbose'))
            ->setPreferSource($preferSource)
            ->setPreferDist($preferDist)
            ->setDevMode(!$input->getOption('no-dev'))
            ->setDumpAutoloader(!$input->getOption('no-autoloader'))
            ->setRunScripts(!$input->getOption('no-scripts'))
            ->setOptimizeAutoloader($optimize)
            ->setUpdate(true)
            ->setUpdateWhitelist($input->getOption('lock') ? array('lock') : $input->getArgument('packages'))
            ->setWhitelistDependencies($input->getOption('with-dependencies'))
            ->setIgnorePlatformRequirements($input->getOption('ignore-platform-reqs'))
            ->setPreferStable($input->getOption('prefer-stable'))
            ->setPreferLowest($input->getOption('prefer-lowest'))
        ;

        if ($input->getOption('no-plugins')) {
            $install->disablePlugins();
        }

        return $install->run();
    }
}<|MERGE_RESOLUTION|>--- conflicted
+++ resolved
@@ -47,14 +47,11 @@
                 new InputOption('with-dependencies', null, InputOption::VALUE_NONE, 'Add also all dependencies of whitelisted packages to the whitelist.'),
                 new InputOption('verbose', 'v|vv|vvv', InputOption::VALUE_NONE, 'Shows more details including new commits pulled in when updating packages.'),
                 new InputOption('optimize-autoloader', 'o', InputOption::VALUE_NONE, 'Optimize autoloader during autoloader dump.'),
-<<<<<<< HEAD
                 new InputOption('disable-tls', null, InputOption::VALUE_NONE, 'Disable SSL/TLS protection for HTTPS requests'),
                 new InputOption('cafile', null, InputOption::VALUE_REQUIRED, 'The path to a valid CA certificate file for SSL/TLS certificate verification'),
-=======
                 new InputOption('ignore-platform-reqs', null, InputOption::VALUE_NONE, 'Ignore platform requirements (php & ext- packages).'),
                 new InputOption('prefer-stable', null, InputOption::VALUE_NONE, 'Prefer stable versions of dependencies.'),
                 new InputOption('prefer-lowest', null, InputOption::VALUE_NONE, 'Prefer lowest versions of dependencies.'),
->>>>>>> 27ce5ec3
             ))
             ->setHelp(<<<EOT
 The <info>update</info> command reads the composer.json file from the
