<?php

/*
 * This file is part of Composer.
 *
 * (c) Nils Adermann <naderman@naderman.de>
 *     Jordi Boggiano <j.boggiano@seld.be>
 *
 * For the full copyright and license information, please view the LICENSE
 * file that was distributed with this source code.
 */

namespace Composer\Command;

use Composer\DependencyResolver\Pool;
use Composer\Package\Link;
use Composer\Package\PackageInterface;
use Composer\Repository\ArrayRepository;
use Composer\Repository\CompositeRepository;
use Composer\Repository\PlatformRepository;
use Composer\Plugin\CommandEvent;
use Composer\Plugin\PluginEvents;
use Composer\Semver\VersionParser;
use Symfony\Component\Console\Input\InputInterface;
use Symfony\Component\Console\Input\InputArgument;
use Symfony\Component\Console\Input\InputOption;
use Symfony\Component\Console\Output\OutputInterface;

/**
 * @author Justin Rainbow <justin.rainbow@gmail.com>
 * @author Jordi Boggiano <j.boggiano@seld.be>
 */
class DependsCommand extends Command
{
    protected $linkTypes = array(
        'require' => array('requires', 'requires'),
        'require-dev' => array('devRequires', 'requires (dev)'),
    );

    protected function configure()
    {
        $this
            ->setName('depends')
            ->setDescription('Shows which packages depend on the given package')
            ->setDefinition(array(
                new InputArgument('package', InputArgument::REQUIRED, 'Package to inspect'),
                new InputOption('link-type', '', InputOption::VALUE_REQUIRED | InputOption::VALUE_IS_ARRAY, 'Link types to show (require, require-dev)', array_keys($this->linkTypes)),
<<<<<<< HEAD
                new InputOption('match-constraint', 'm', InputOption::VALUE_REQUIRED, 'Filters the dependencies shown using this constraint', '*'),
                new InputOption('invert-match-constraint', 'i', InputOption::VALUE_NONE, 'Turns --match-constraint around into a blacklist insteead of whitelist'),
=======
                new InputOption('with-replaces', '', InputOption::VALUE_NONE, 'Search for replaced packages too'),
>>>>>>> 0eb7e2f2
            ))
            ->setHelp(<<<EOT
Displays detailed information about where a package is referenced.

<info>php composer.phar depends composer/composer</info>

EOT
            )
        ;
    }

    protected function execute(InputInterface $input, OutputInterface $output)
    {
        $composer = $this->getComposer();

        $commandEvent = new CommandEvent(PluginEvents::COMMAND, 'depends', $input, $output);
        $composer->getEventDispatcher()->dispatch($commandEvent->getName(), $commandEvent);

        $platformOverrides = $composer->getConfig()->get('platform') ?: array();
        $repo = new CompositeRepository(array(
            new ArrayRepository(array($composer->getPackage())),
            $composer->getRepositoryManager()->getLocalRepository(),
            new PlatformRepository(array(), $platformOverrides),
        ));
        $needle = $input->getArgument('package');

        $pool = new Pool();
        $pool->addRepository($repo);

        $packages = $pool->whatProvides($needle);
        if (empty($packages)) {
            throw new \InvalidArgumentException('Could not find package "'.$needle.'" in your project.');
        }

        $linkTypes = $this->linkTypes;

        $types = array_map(function ($type) use ($linkTypes) {
            $type = rtrim($type, 's');
            if (!isset($linkTypes[$type])) {
                throw new \InvalidArgumentException('Unexpected link type: '.$type.', valid types: '.implode(', ', array_keys($linkTypes)));
            }

            return $type;
        }, $input->getOption('link-type'));

<<<<<<< HEAD
        $versionParser = new VersionParser();
        $constraint = $versionParser->parseConstraints($input->getOption('match-constraint'));
        $matchInvert = $input->getOption('invert-match-constraint');
=======
        $needles = array($needle);
        if (true === $input->getOption('with-replaces')) {
            foreach ($packages as $package) {
                $needles = array_merge($needles, array_map(function (Link $link) {
                    return $link->getTarget();
                }, $package->getReplaces()));
            }
        }
>>>>>>> 0eb7e2f2

        $messages = array();
        $outputPackages = array();
        $io = $this->getIO();
        /** @var PackageInterface $package */
        foreach ($repo->getPackages() as $package) {
            foreach ($types as $type) {
                /** @var Link $link */
                foreach ($package->{'get'.$linkTypes[$type][0]}() as $link) {
<<<<<<< HEAD
                    if ($link->getTarget() === $needle && ($link->getConstraint()->matches($constraint) ? !$matchInvert : $matchInvert)) {
                        if (!isset($outputPackages[$package->getName()])) {
                            $messages[] = '<info>'.$package->getPrettyName() . '</info> ' . $linkTypes[$type][1] . ' ' . $needle .' (<info>' . $link->getPrettyConstraint() . '</info>)';
                            $outputPackages[$package->getName()] = true;
=======
                    foreach ($needles as $needle) {
                        if ($link->getTarget() === $needle) {
                            if (!isset($outputPackages[$package->getName()][$needle])) {
                                $messages[] = '<info>'.$package->getPrettyName() . '</info> ' . $linkTypes[$type][1] . ' ' . $needle .' (<info>' . $link->getPrettyConstraint() . '</info>)';
                                $outputPackages[$package->getName()][$needle] = true;
                            }
>>>>>>> 0eb7e2f2
                        }
                    }
                }
            }
        }

        if ($messages) {
            sort($messages);
            $io->write($messages);
        } else {
            $io->writeError('<info>There is no installed package depending on "'.$needle.'".</info>');
        }
    }
}<|MERGE_RESOLUTION|>--- conflicted
+++ resolved
@@ -45,12 +45,9 @@
             ->setDefinition(array(
                 new InputArgument('package', InputArgument::REQUIRED, 'Package to inspect'),
                 new InputOption('link-type', '', InputOption::VALUE_REQUIRED | InputOption::VALUE_IS_ARRAY, 'Link types to show (require, require-dev)', array_keys($this->linkTypes)),
-<<<<<<< HEAD
                 new InputOption('match-constraint', 'm', InputOption::VALUE_REQUIRED, 'Filters the dependencies shown using this constraint', '*'),
                 new InputOption('invert-match-constraint', 'i', InputOption::VALUE_NONE, 'Turns --match-constraint around into a blacklist insteead of whitelist'),
-=======
-                new InputOption('with-replaces', '', InputOption::VALUE_NONE, 'Search for replaced packages too'),
->>>>>>> 0eb7e2f2
+                new InputOption('with-replaces', '', InputOption::VALUE_NONE, 'Search for replaced packages as well'),
             ))
             ->setHelp(<<<EOT
 Displays detailed information about where a package is referenced.
@@ -96,11 +93,10 @@
             return $type;
         }, $input->getOption('link-type'));
 
-<<<<<<< HEAD
         $versionParser = new VersionParser();
         $constraint = $versionParser->parseConstraints($input->getOption('match-constraint'));
         $matchInvert = $input->getOption('invert-match-constraint');
-=======
+
         $needles = array($needle);
         if (true === $input->getOption('with-replaces')) {
             foreach ($packages as $package) {
@@ -109,7 +105,6 @@
                 }, $package->getReplaces()));
             }
         }
->>>>>>> 0eb7e2f2
 
         $messages = array();
         $outputPackages = array();
@@ -119,19 +114,12 @@
             foreach ($types as $type) {
                 /** @var Link $link */
                 foreach ($package->{'get'.$linkTypes[$type][0]}() as $link) {
-<<<<<<< HEAD
-                    if ($link->getTarget() === $needle && ($link->getConstraint()->matches($constraint) ? !$matchInvert : $matchInvert)) {
-                        if (!isset($outputPackages[$package->getName()])) {
-                            $messages[] = '<info>'.$package->getPrettyName() . '</info> ' . $linkTypes[$type][1] . ' ' . $needle .' (<info>' . $link->getPrettyConstraint() . '</info>)';
-                            $outputPackages[$package->getName()] = true;
-=======
                     foreach ($needles as $needle) {
-                        if ($link->getTarget() === $needle) {
-                            if (!isset($outputPackages[$package->getName()][$needle])) {
+                        if ($link->getTarget() === $needle && ($link->getConstraint()->matches($constraint) ? !$matchInvert : $matchInvert)) {
+                            if (!isset($outputPackages[$package->getName()])) {
                                 $messages[] = '<info>'.$package->getPrettyName() . '</info> ' . $linkTypes[$type][1] . ' ' . $needle .' (<info>' . $link->getPrettyConstraint() . '</info>)';
-                                $outputPackages[$package->getName()][$needle] = true;
+                                $outputPackages[$package->getName()] = true;
                             }
->>>>>>> 0eb7e2f2
                         }
                     }
                 }
