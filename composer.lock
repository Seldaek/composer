{
    "_readme": [
        "This file locks the dependencies of your project to a known state",
        "Read more about it at https://getcomposer.org/doc/01-basic-usage.md#installing-dependencies",
        "This file is @generated automatically"
    ],
    "content-hash": "9b94ece2895724239b36aec399e5321a",
    "packages": [
        {
            "name": "composer/ca-bundle",
            "version": "1.2.8",
            "source": {
                "type": "git",
                "url": "https://github.com/composer/ca-bundle.git",
                "reference": "8a7ecad675253e4654ea05505233285377405215"
            },
            "dist": {
                "type": "zip",
                "url": "https://api.github.com/repos/composer/ca-bundle/zipball/8a7ecad675253e4654ea05505233285377405215",
                "reference": "8a7ecad675253e4654ea05505233285377405215",
                "shasum": ""
            },
            "require": {
                "ext-openssl": "*",
                "ext-pcre": "*",
                "php": "^5.3.2 || ^7.0 || ^8.0"
            },
            "require-dev": {
                "phpunit/phpunit": "^4.8.35 || ^5.7 || 6.5 - 8",
                "psr/log": "^1.0",
                "symfony/process": "^2.5 || ^3.0 || ^4.0 || ^5.0"
            },
            "type": "library",
            "extra": {
                "branch-alias": {
                    "dev-master": "1.x-dev"
                }
            },
            "autoload": {
                "psr-4": {
                    "Composer\\CaBundle\\": "src"
                }
            },
            "notification-url": "https://packagist.org/downloads/",
            "license": [
                "MIT"
            ],
            "authors": [
                {
                    "name": "Jordi Boggiano",
                    "email": "j.boggiano@seld.be",
                    "homepage": "http://seld.be"
                }
            ],
            "description": "Lets you find a path to the system CA bundle, and includes a fallback to the Mozilla CA bundle.",
            "keywords": [
                "cabundle",
                "cacert",
                "certificate",
                "ssl",
                "tls"
            ],
            "support": {
                "irc": "irc://irc.freenode.org/composer",
                "issues": "https://github.com/composer/ca-bundle/issues",
                "source": "https://github.com/composer/ca-bundle/tree/1.2.8"
            },
            "funding": [
                {
                    "url": "https://packagist.com",
                    "type": "custom"
                },
                {
                    "url": "https://github.com/composer",
                    "type": "github"
                },
                {
                    "url": "https://tidelift.com/funding/github/packagist/composer/composer",
                    "type": "tidelift"
                }
            ],
            "time": "2020-08-23T12:54:47+00:00"
        },
        {
            "name": "composer/semver",
<<<<<<< HEAD
            "version": "3.0.1",
            "source": {
                "type": "git",
                "url": "https://github.com/composer/semver.git",
                "reference": "c6e35eb8251125bfdd1c812f379da0dc89814df1"
            },
            "dist": {
                "type": "zip",
                "url": "https://api.github.com/repos/composer/semver/zipball/c6e35eb8251125bfdd1c812f379da0dc89814df1",
                "reference": "c6e35eb8251125bfdd1c812f379da0dc89814df1",
=======
            "version": "1.6.0",
            "source": {
                "type": "git",
                "url": "https://github.com/composer/semver.git",
                "reference": "9787c20e39dfeea673665abee0679c73ba67105d"
            },
            "dist": {
                "type": "zip",
                "url": "https://api.github.com/repos/composer/semver/zipball/9787c20e39dfeea673665abee0679c73ba67105d",
                "reference": "9787c20e39dfeea673665abee0679c73ba67105d",
>>>>>>> d61c1ccb
                "shasum": ""
            },
            "require": {
                "php": "^5.3.2 || ^7.0 || ^8.0"
            },
            "require-dev": {
                "phpstan/phpstan": "^0.12.19",
                "symfony/phpunit-bridge": "^4.2 || ^5"
            },
            "type": "library",
            "extra": {
                "branch-alias": {
                    "dev-main": "3.x-dev"
                }
            },
            "autoload": {
                "psr-4": {
                    "Composer\\Semver\\": "src"
                }
            },
            "notification-url": "https://packagist.org/downloads/",
            "license": [
                "MIT"
            ],
            "authors": [
                {
                    "name": "Nils Adermann",
                    "email": "naderman@naderman.de",
                    "homepage": "http://www.naderman.de"
                },
                {
                    "name": "Jordi Boggiano",
                    "email": "j.boggiano@seld.be",
                    "homepage": "http://seld.be"
                },
                {
                    "name": "Rob Bast",
                    "email": "rob.bast@gmail.com",
                    "homepage": "http://robbast.nl"
                }
            ],
            "description": "Semver library that offers utilities, version constraint parsing and validation.",
            "keywords": [
                "semantic",
                "semver",
                "validation",
                "versioning"
            ],
            "support": {
                "irc": "irc://irc.freenode.org/composer",
                "issues": "https://github.com/composer/semver/issues",
                "source": "https://github.com/composer/semver/tree/3.0.1"
            },
            "funding": [
                {
                    "url": "https://packagist.com",
                    "type": "custom"
                },
                {
                    "url": "https://github.com/composer",
                    "type": "github"
                },
                {
                    "url": "https://tidelift.com/funding/github/packagist/composer/composer",
                    "type": "tidelift"
                }
            ],
<<<<<<< HEAD
            "time": "2020-09-08T14:25:42+00:00"
=======
            "time": "2020-09-08T20:42:08+00:00"
>>>>>>> d61c1ccb
        },
        {
            "name": "composer/spdx-licenses",
            "version": "1.5.4",
            "source": {
                "type": "git",
                "url": "https://github.com/composer/spdx-licenses.git",
                "reference": "6946f785871e2314c60b4524851f3702ea4f2223"
            },
            "dist": {
                "type": "zip",
                "url": "https://api.github.com/repos/composer/spdx-licenses/zipball/6946f785871e2314c60b4524851f3702ea4f2223",
                "reference": "6946f785871e2314c60b4524851f3702ea4f2223",
                "shasum": ""
            },
            "require": {
                "php": "^5.3.2 || ^7.0 || ^8.0"
            },
            "require-dev": {
                "phpunit/phpunit": "^4.8.35 || ^5.7 || 6.5 - 7"
            },
            "type": "library",
            "extra": {
                "branch-alias": {
                    "dev-master": "1.x-dev"
                }
            },
            "autoload": {
                "psr-4": {
                    "Composer\\Spdx\\": "src"
                }
            },
            "notification-url": "https://packagist.org/downloads/",
            "license": [
                "MIT"
            ],
            "authors": [
                {
                    "name": "Nils Adermann",
                    "email": "naderman@naderman.de",
                    "homepage": "http://www.naderman.de"
                },
                {
                    "name": "Jordi Boggiano",
                    "email": "j.boggiano@seld.be",
                    "homepage": "http://seld.be"
                },
                {
                    "name": "Rob Bast",
                    "email": "rob.bast@gmail.com",
                    "homepage": "http://robbast.nl"
                }
            ],
            "description": "SPDX licenses list and validation library.",
            "keywords": [
                "license",
                "spdx",
                "validator"
            ],
            "support": {
                "irc": "irc://irc.freenode.org/composer",
                "issues": "https://github.com/composer/spdx-licenses/issues",
                "source": "https://github.com/composer/spdx-licenses/tree/1.5.4"
            },
            "funding": [
                {
                    "url": "https://packagist.com",
                    "type": "custom"
                },
                {
                    "url": "https://github.com/composer",
                    "type": "github"
                },
                {
                    "url": "https://tidelift.com/funding/github/packagist/composer/composer",
                    "type": "tidelift"
                }
            ],
            "time": "2020-07-15T15:35:07+00:00"
        },
        {
            "name": "composer/xdebug-handler",
            "version": "1.4.3",
            "source": {
                "type": "git",
                "url": "https://github.com/composer/xdebug-handler.git",
                "reference": "ebd27a9866ae8254e873866f795491f02418c5a5"
            },
            "dist": {
                "type": "zip",
                "url": "https://api.github.com/repos/composer/xdebug-handler/zipball/ebd27a9866ae8254e873866f795491f02418c5a5",
                "reference": "ebd27a9866ae8254e873866f795491f02418c5a5",
                "shasum": ""
            },
            "require": {
                "php": "^5.3.2 || ^7.0 || ^8.0",
                "psr/log": "^1.0"
            },
            "require-dev": {
                "phpunit/phpunit": "^4.8.35 || ^5.7 || 6.5 - 8"
            },
            "type": "library",
            "autoload": {
                "psr-4": {
                    "Composer\\XdebugHandler\\": "src"
                }
            },
            "notification-url": "https://packagist.org/downloads/",
            "license": [
                "MIT"
            ],
            "authors": [
                {
                    "name": "John Stevenson",
                    "email": "john-stevenson@blueyonder.co.uk"
                }
            ],
            "description": "Restarts a process without Xdebug.",
            "keywords": [
                "Xdebug",
                "performance"
            ],
            "support": {
                "irc": "irc://irc.freenode.org/composer",
                "issues": "https://github.com/composer/xdebug-handler/issues",
                "source": "https://github.com/composer/xdebug-handler/tree/1.4.3"
            },
            "funding": [
                {
                    "url": "https://packagist.com",
                    "type": "custom"
                },
                {
                    "url": "https://github.com/composer",
                    "type": "github"
                },
                {
                    "url": "https://tidelift.com/funding/github/packagist/composer/composer",
                    "type": "tidelift"
                }
            ],
            "time": "2020-08-19T10:27:58+00:00"
        },
        {
            "name": "justinrainbow/json-schema",
            "version": "5.2.10",
            "source": {
                "type": "git",
                "url": "https://github.com/justinrainbow/json-schema.git",
                "reference": "2ba9c8c862ecd5510ed16c6340aa9f6eadb4f31b"
            },
            "dist": {
                "type": "zip",
                "url": "https://api.github.com/repos/justinrainbow/json-schema/zipball/2ba9c8c862ecd5510ed16c6340aa9f6eadb4f31b",
                "reference": "2ba9c8c862ecd5510ed16c6340aa9f6eadb4f31b",
                "shasum": ""
            },
            "require": {
                "php": ">=5.3.3"
            },
            "require-dev": {
                "friendsofphp/php-cs-fixer": "~2.2.20||~2.15.1",
                "json-schema/json-schema-test-suite": "1.2.0",
                "phpunit/phpunit": "^4.8.35"
            },
            "bin": [
                "bin/validate-json"
            ],
            "type": "library",
            "extra": {
                "branch-alias": {
                    "dev-master": "5.0.x-dev"
                }
            },
            "autoload": {
                "psr-4": {
                    "JsonSchema\\": "src/JsonSchema/"
                }
            },
            "notification-url": "https://packagist.org/downloads/",
            "license": [
                "MIT"
            ],
            "authors": [
                {
                    "name": "Bruno Prieto Reis",
                    "email": "bruno.p.reis@gmail.com"
                },
                {
                    "name": "Justin Rainbow",
                    "email": "justin.rainbow@gmail.com"
                },
                {
                    "name": "Igor Wiedler",
                    "email": "igor@wiedler.ch"
                },
                {
                    "name": "Robert Schönthal",
                    "email": "seroscho@googlemail.com"
                }
            ],
            "description": "A library to validate a json schema.",
            "homepage": "https://github.com/justinrainbow/json-schema",
            "keywords": [
                "json",
                "schema"
            ],
            "support": {
                "issues": "https://github.com/justinrainbow/json-schema/issues",
                "source": "https://github.com/justinrainbow/json-schema/tree/5.2.10"
            },
            "time": "2020-05-27T16:41:55+00:00"
        },
        {
            "name": "psr/log",
            "version": "1.1.3",
            "source": {
                "type": "git",
                "url": "https://github.com/php-fig/log.git",
                "reference": "0f73288fd15629204f9d42b7055f72dacbe811fc"
            },
            "dist": {
                "type": "zip",
                "url": "https://api.github.com/repos/php-fig/log/zipball/0f73288fd15629204f9d42b7055f72dacbe811fc",
                "reference": "0f73288fd15629204f9d42b7055f72dacbe811fc",
                "shasum": ""
            },
            "require": {
                "php": ">=5.3.0"
            },
            "type": "library",
            "extra": {
                "branch-alias": {
                    "dev-master": "1.1.x-dev"
                }
            },
            "autoload": {
                "psr-4": {
                    "Psr\\Log\\": "Psr/Log/"
                }
            },
            "notification-url": "https://packagist.org/downloads/",
            "license": [
                "MIT"
            ],
            "authors": [
                {
                    "name": "PHP-FIG",
                    "homepage": "http://www.php-fig.org/"
                }
            ],
            "description": "Common interface for logging libraries",
            "homepage": "https://github.com/php-fig/log",
            "keywords": [
                "log",
                "psr",
                "psr-3"
            ],
            "support": {
                "source": "https://github.com/php-fig/log/tree/1.1.3"
            },
            "time": "2020-03-23T09:12:05+00:00"
        },
        {
            "name": "react/promise",
            "version": "v1.2.1",
            "source": {
                "type": "git",
                "url": "https://github.com/reactphp/promise.git",
                "reference": "eefff597e67ff66b719f8171480add3c91474a1e"
            },
            "dist": {
                "type": "zip",
                "url": "https://api.github.com/repos/reactphp/promise/zipball/eefff597e67ff66b719f8171480add3c91474a1e",
                "reference": "eefff597e67ff66b719f8171480add3c91474a1e",
                "shasum": ""
            },
            "require": {
                "php": ">=5.3.3"
            },
            "type": "library",
            "extra": {
                "branch-alias": {
                    "dev-master": "1.1-dev"
                }
            },
            "autoload": {
                "psr-0": {
                    "React\\Promise": "src/"
                },
                "files": [
                    "src/React/Promise/functions_include.php"
                ]
            },
            "notification-url": "https://packagist.org/downloads/",
            "license": [
                "MIT"
            ],
            "authors": [
                {
                    "name": "Jan Sorgalla",
                    "email": "jsorgalla@gmail.com"
                }
            ],
            "description": "A lightweight implementation of CommonJS Promises/A for PHP",
            "support": {
                "issues": "https://github.com/reactphp/promise/issues",
                "source": "https://github.com/reactphp/promise/tree/1.0"
            },
            "time": "2016-03-07T13:46:50+00:00"
        },
        {
            "name": "seld/jsonlint",
            "version": "1.8.2",
            "source": {
                "type": "git",
                "url": "https://github.com/Seldaek/jsonlint.git",
                "reference": "590cfec960b77fd55e39b7d9246659e95dd6d337"
            },
            "dist": {
                "type": "zip",
                "url": "https://api.github.com/repos/Seldaek/jsonlint/zipball/590cfec960b77fd55e39b7d9246659e95dd6d337",
                "reference": "590cfec960b77fd55e39b7d9246659e95dd6d337",
                "shasum": ""
            },
            "require": {
                "php": "^5.3 || ^7.0 || ^8.0"
            },
            "require-dev": {
                "phpunit/phpunit": "^4.8.35 || ^5.7 || ^6.0"
            },
            "bin": [
                "bin/jsonlint"
            ],
            "type": "library",
            "autoload": {
                "psr-4": {
                    "Seld\\JsonLint\\": "src/Seld/JsonLint/"
                }
            },
            "notification-url": "https://packagist.org/downloads/",
            "license": [
                "MIT"
            ],
            "authors": [
                {
                    "name": "Jordi Boggiano",
                    "email": "j.boggiano@seld.be",
                    "homepage": "http://seld.be"
                }
            ],
            "description": "JSON Linter",
            "keywords": [
                "json",
                "linter",
                "parser",
                "validator"
            ],
            "support": {
                "issues": "https://github.com/Seldaek/jsonlint/issues",
                "source": "https://github.com/Seldaek/jsonlint/tree/master"
            },
            "funding": [
                {
                    "url": "https://github.com/Seldaek",
                    "type": "github"
                },
                {
                    "url": "https://tidelift.com/funding/github/packagist/seld/jsonlint",
                    "type": "tidelift"
                }
            ],
            "time": "2020-08-25T06:56:57+00:00"
        },
        {
            "name": "seld/phar-utils",
            "version": "1.1.1",
            "source": {
                "type": "git",
                "url": "https://github.com/Seldaek/phar-utils.git",
                "reference": "8674b1d84ffb47cc59a101f5d5a3b61e87d23796"
            },
            "dist": {
                "type": "zip",
                "url": "https://api.github.com/repos/Seldaek/phar-utils/zipball/8674b1d84ffb47cc59a101f5d5a3b61e87d23796",
                "reference": "8674b1d84ffb47cc59a101f5d5a3b61e87d23796",
                "shasum": ""
            },
            "require": {
                "php": ">=5.3"
            },
            "type": "library",
            "extra": {
                "branch-alias": {
                    "dev-master": "1.x-dev"
                }
            },
            "autoload": {
                "psr-4": {
                    "Seld\\PharUtils\\": "src/"
                }
            },
            "notification-url": "https://packagist.org/downloads/",
            "license": [
                "MIT"
            ],
            "authors": [
                {
                    "name": "Jordi Boggiano",
                    "email": "j.boggiano@seld.be"
                }
            ],
            "description": "PHAR file format utilities, for when PHP phars you up",
            "keywords": [
                "phar"
            ],
            "support": {
                "issues": "https://github.com/Seldaek/phar-utils/issues",
                "source": "https://github.com/Seldaek/phar-utils/tree/master"
            },
            "time": "2020-07-07T18:42:57+00:00"
        },
        {
            "name": "symfony/console",
            "version": "v2.8.52",
            "source": {
                "type": "git",
                "url": "https://github.com/symfony/console.git",
                "reference": "cbcf4b5e233af15cd2bbd50dee1ccc9b7927dc12"
            },
            "dist": {
                "type": "zip",
                "url": "https://api.github.com/repos/symfony/console/zipball/cbcf4b5e233af15cd2bbd50dee1ccc9b7927dc12",
                "reference": "cbcf4b5e233af15cd2bbd50dee1ccc9b7927dc12",
                "shasum": ""
            },
            "require": {
                "php": ">=5.3.9",
                "symfony/debug": "^2.7.2|~3.0.0",
                "symfony/polyfill-mbstring": "~1.0"
            },
            "require-dev": {
                "psr/log": "~1.0",
                "symfony/event-dispatcher": "~2.1|~3.0.0",
                "symfony/process": "~2.1|~3.0.0"
            },
            "suggest": {
                "psr/log-implementation": "For using the console logger",
                "symfony/event-dispatcher": "",
                "symfony/process": ""
            },
            "type": "library",
            "extra": {
                "branch-alias": {
                    "dev-master": "2.8-dev"
                }
            },
            "autoload": {
                "psr-4": {
                    "Symfony\\Component\\Console\\": ""
                },
                "exclude-from-classmap": [
                    "/Tests/"
                ]
            },
            "notification-url": "https://packagist.org/downloads/",
            "license": [
                "MIT"
            ],
            "authors": [
                {
                    "name": "Fabien Potencier",
                    "email": "fabien@symfony.com"
                },
                {
                    "name": "Symfony Community",
                    "homepage": "https://symfony.com/contributors"
                }
            ],
            "description": "Symfony Console Component",
            "homepage": "https://symfony.com",
            "support": {
                "source": "https://github.com/symfony/console/tree/v2.8.52"
            },
            "time": "2018-11-20T15:55:20+00:00"
        },
        {
            "name": "symfony/debug",
            "version": "v2.8.52",
            "source": {
                "type": "git",
                "url": "https://github.com/symfony/debug.git",
                "reference": "74251c8d50dd3be7c4ce0c7b862497cdc641a5d0"
            },
            "dist": {
                "type": "zip",
                "url": "https://api.github.com/repos/symfony/debug/zipball/74251c8d50dd3be7c4ce0c7b862497cdc641a5d0",
                "reference": "74251c8d50dd3be7c4ce0c7b862497cdc641a5d0",
                "shasum": ""
            },
            "require": {
                "php": ">=5.3.9",
                "psr/log": "~1.0"
            },
            "conflict": {
                "symfony/http-kernel": ">=2.3,<2.3.24|~2.4.0|>=2.5,<2.5.9|>=2.6,<2.6.2"
            },
            "require-dev": {
                "symfony/class-loader": "~2.2|~3.0.0",
                "symfony/http-kernel": "~2.3.24|~2.5.9|^2.6.2|~3.0.0"
            },
            "type": "library",
            "extra": {
                "branch-alias": {
                    "dev-master": "2.8-dev"
                }
            },
            "autoload": {
                "psr-4": {
                    "Symfony\\Component\\Debug\\": ""
                },
                "exclude-from-classmap": [
                    "/Tests/"
                ]
            },
            "notification-url": "https://packagist.org/downloads/",
            "license": [
                "MIT"
            ],
            "authors": [
                {
                    "name": "Fabien Potencier",
                    "email": "fabien@symfony.com"
                },
                {
                    "name": "Symfony Community",
                    "homepage": "https://symfony.com/contributors"
                }
            ],
            "description": "Symfony Debug Component",
            "homepage": "https://symfony.com",
            "support": {
                "source": "https://github.com/symfony/debug/tree/v2.8.50"
            },
            "time": "2018-11-11T11:18:13+00:00"
        },
        {
            "name": "symfony/filesystem",
            "version": "v2.8.52",
            "source": {
                "type": "git",
                "url": "https://github.com/symfony/filesystem.git",
                "reference": "7ae46872dad09dffb7fe1e93a0937097339d0080"
            },
            "dist": {
                "type": "zip",
                "url": "https://api.github.com/repos/symfony/filesystem/zipball/7ae46872dad09dffb7fe1e93a0937097339d0080",
                "reference": "7ae46872dad09dffb7fe1e93a0937097339d0080",
                "shasum": ""
            },
            "require": {
                "php": ">=5.3.9",
                "symfony/polyfill-ctype": "~1.8"
            },
            "type": "library",
            "extra": {
                "branch-alias": {
                    "dev-master": "2.8-dev"
                }
            },
            "autoload": {
                "psr-4": {
                    "Symfony\\Component\\Filesystem\\": ""
                },
                "exclude-from-classmap": [
                    "/Tests/"
                ]
            },
            "notification-url": "https://packagist.org/downloads/",
            "license": [
                "MIT"
            ],
            "authors": [
                {
                    "name": "Fabien Potencier",
                    "email": "fabien@symfony.com"
                },
                {
                    "name": "Symfony Community",
                    "homepage": "https://symfony.com/contributors"
                }
            ],
            "description": "Symfony Filesystem Component",
            "homepage": "https://symfony.com",
            "support": {
                "source": "https://github.com/symfony/filesystem/tree/v2.8.52"
            },
            "time": "2018-11-11T11:18:13+00:00"
        },
        {
            "name": "symfony/finder",
            "version": "v2.8.52",
            "source": {
                "type": "git",
                "url": "https://github.com/symfony/finder.git",
                "reference": "1444eac52273e345d9b95129bf914639305a9ba4"
            },
            "dist": {
                "type": "zip",
                "url": "https://api.github.com/repos/symfony/finder/zipball/1444eac52273e345d9b95129bf914639305a9ba4",
                "reference": "1444eac52273e345d9b95129bf914639305a9ba4",
                "shasum": ""
            },
            "require": {
                "php": ">=5.3.9"
            },
            "type": "library",
            "extra": {
                "branch-alias": {
                    "dev-master": "2.8-dev"
                }
            },
            "autoload": {
                "psr-4": {
                    "Symfony\\Component\\Finder\\": ""
                },
                "exclude-from-classmap": [
                    "/Tests/"
                ]
            },
            "notification-url": "https://packagist.org/downloads/",
            "license": [
                "MIT"
            ],
            "authors": [
                {
                    "name": "Fabien Potencier",
                    "email": "fabien@symfony.com"
                },
                {
                    "name": "Symfony Community",
                    "homepage": "https://symfony.com/contributors"
                }
            ],
            "description": "Symfony Finder Component",
            "homepage": "https://symfony.com",
            "support": {
                "source": "https://github.com/symfony/finder/tree/v2.8.50"
            },
            "time": "2018-11-11T11:18:13+00:00"
        },
        {
            "name": "symfony/polyfill-ctype",
            "version": "v1.18.1",
            "source": {
                "type": "git",
                "url": "https://github.com/symfony/polyfill-ctype.git",
                "reference": "1c302646f6efc070cd46856e600e5e0684d6b454"
            },
            "dist": {
                "type": "zip",
                "url": "https://api.github.com/repos/symfony/polyfill-ctype/zipball/1c302646f6efc070cd46856e600e5e0684d6b454",
                "reference": "1c302646f6efc070cd46856e600e5e0684d6b454",
                "shasum": ""
            },
            "require": {
                "php": ">=5.3.3"
            },
            "suggest": {
                "ext-ctype": "For best performance"
            },
            "type": "library",
            "extra": {
                "branch-alias": {
                    "dev-master": "1.18-dev"
                },
                "thanks": {
                    "name": "symfony/polyfill",
                    "url": "https://github.com/symfony/polyfill"
                }
            },
            "autoload": {
                "psr-4": {
                    "Symfony\\Polyfill\\Ctype\\": ""
                },
                "files": [
                    "bootstrap.php"
                ]
            },
            "notification-url": "https://packagist.org/downloads/",
            "license": [
                "MIT"
            ],
            "authors": [
                {
                    "name": "Gert de Pagter",
                    "email": "BackEndTea@gmail.com"
                },
                {
                    "name": "Symfony Community",
                    "homepage": "https://symfony.com/contributors"
                }
            ],
            "description": "Symfony polyfill for ctype functions",
            "homepage": "https://symfony.com",
            "keywords": [
                "compatibility",
                "ctype",
                "polyfill",
                "portable"
            ],
            "support": {
                "source": "https://github.com/symfony/polyfill-ctype/tree/v1.18.0"
            },
            "funding": [
                {
                    "url": "https://symfony.com/sponsor",
                    "type": "custom"
                },
                {
                    "url": "https://github.com/fabpot",
                    "type": "github"
                },
                {
                    "url": "https://tidelift.com/funding/github/packagist/symfony/symfony",
                    "type": "tidelift"
                }
            ],
            "time": "2020-07-14T12:35:20+00:00"
        },
        {
            "name": "symfony/polyfill-mbstring",
            "version": "v1.18.1",
            "source": {
                "type": "git",
                "url": "https://github.com/symfony/polyfill-mbstring.git",
                "reference": "a6977d63bf9a0ad4c65cd352709e230876f9904a"
            },
            "dist": {
                "type": "zip",
                "url": "https://api.github.com/repos/symfony/polyfill-mbstring/zipball/a6977d63bf9a0ad4c65cd352709e230876f9904a",
                "reference": "a6977d63bf9a0ad4c65cd352709e230876f9904a",
                "shasum": ""
            },
            "require": {
                "php": ">=5.3.3"
            },
            "suggest": {
                "ext-mbstring": "For best performance"
            },
            "type": "library",
            "extra": {
                "branch-alias": {
                    "dev-master": "1.18-dev"
                },
                "thanks": {
                    "name": "symfony/polyfill",
                    "url": "https://github.com/symfony/polyfill"
                }
            },
            "autoload": {
                "psr-4": {
                    "Symfony\\Polyfill\\Mbstring\\": ""
                },
                "files": [
                    "bootstrap.php"
                ]
            },
            "notification-url": "https://packagist.org/downloads/",
            "license": [
                "MIT"
            ],
            "authors": [
                {
                    "name": "Nicolas Grekas",
                    "email": "p@tchwork.com"
                },
                {
                    "name": "Symfony Community",
                    "homepage": "https://symfony.com/contributors"
                }
            ],
            "description": "Symfony polyfill for the Mbstring extension",
            "homepage": "https://symfony.com",
            "keywords": [
                "compatibility",
                "mbstring",
                "polyfill",
                "portable",
                "shim"
            ],
            "support": {
                "source": "https://github.com/symfony/polyfill-mbstring/tree/v1.18.1"
            },
            "funding": [
                {
                    "url": "https://symfony.com/sponsor",
                    "type": "custom"
                },
                {
                    "url": "https://github.com/fabpot",
                    "type": "github"
                },
                {
                    "url": "https://tidelift.com/funding/github/packagist/symfony/symfony",
                    "type": "tidelift"
                }
            ],
            "time": "2020-07-14T12:35:20+00:00"
        },
        {
            "name": "symfony/process",
            "version": "v2.8.52",
            "source": {
                "type": "git",
                "url": "https://github.com/symfony/process.git",
                "reference": "c3591a09c78639822b0b290d44edb69bf9f05dc8"
            },
            "dist": {
                "type": "zip",
                "url": "https://api.github.com/repos/symfony/process/zipball/c3591a09c78639822b0b290d44edb69bf9f05dc8",
                "reference": "c3591a09c78639822b0b290d44edb69bf9f05dc8",
                "shasum": ""
            },
            "require": {
                "php": ">=5.3.9"
            },
            "type": "library",
            "extra": {
                "branch-alias": {
                    "dev-master": "2.8-dev"
                }
            },
            "autoload": {
                "psr-4": {
                    "Symfony\\Component\\Process\\": ""
                },
                "exclude-from-classmap": [
                    "/Tests/"
                ]
            },
            "notification-url": "https://packagist.org/downloads/",
            "license": [
                "MIT"
            ],
            "authors": [
                {
                    "name": "Fabien Potencier",
                    "email": "fabien@symfony.com"
                },
                {
                    "name": "Symfony Community",
                    "homepage": "https://symfony.com/contributors"
                }
            ],
            "description": "Symfony Process Component",
            "homepage": "https://symfony.com",
            "support": {
                "source": "https://github.com/symfony/process/tree/v2.8.50"
            },
            "time": "2018-11-11T11:18:13+00:00"
        }
    ],
    "packages-dev": [
        {
            "name": "doctrine/instantiator",
            "version": "1.0.5",
            "source": {
                "type": "git",
                "url": "https://github.com/doctrine/instantiator.git",
                "reference": "8e884e78f9f0eb1329e445619e04456e64d8051d"
            },
            "dist": {
                "type": "zip",
                "url": "https://api.github.com/repos/doctrine/instantiator/zipball/8e884e78f9f0eb1329e445619e04456e64d8051d",
                "reference": "8e884e78f9f0eb1329e445619e04456e64d8051d",
                "shasum": ""
            },
            "require": {
                "php": ">=5.3,<8.0-DEV"
            },
            "require-dev": {
                "athletic/athletic": "~0.1.8",
                "ext-pdo": "*",
                "ext-phar": "*",
                "phpunit/phpunit": "~4.0",
                "squizlabs/php_codesniffer": "~2.0"
            },
            "type": "library",
            "extra": {
                "branch-alias": {
                    "dev-master": "1.0.x-dev"
                }
            },
            "autoload": {
                "psr-4": {
                    "Doctrine\\Instantiator\\": "src/Doctrine/Instantiator/"
                }
            },
            "notification-url": "https://packagist.org/downloads/",
            "license": [
                "MIT"
            ],
            "authors": [
                {
                    "name": "Marco Pivetta",
                    "email": "ocramius@gmail.com",
                    "homepage": "http://ocramius.github.com/"
                }
            ],
            "description": "A small, lightweight utility to instantiate objects in PHP without invoking their constructors",
            "homepage": "https://github.com/doctrine/instantiator",
            "keywords": [
                "constructor",
                "instantiate"
            ],
            "support": {
                "issues": "https://github.com/doctrine/instantiator/issues",
                "source": "https://github.com/doctrine/instantiator/tree/master"
            },
            "time": "2015-06-14T21:17:01+00:00"
        },
        {
            "name": "phpdocumentor/reflection-docblock",
            "version": "2.0.5",
            "source": {
                "type": "git",
                "url": "https://github.com/phpDocumentor/ReflectionDocBlock.git",
                "reference": "e6a969a640b00d8daa3c66518b0405fb41ae0c4b"
            },
            "dist": {
                "type": "zip",
                "url": "https://api.github.com/repos/phpDocumentor/ReflectionDocBlock/zipball/e6a969a640b00d8daa3c66518b0405fb41ae0c4b",
                "reference": "e6a969a640b00d8daa3c66518b0405fb41ae0c4b",
                "shasum": ""
            },
            "require": {
                "php": ">=5.3.3"
            },
            "require-dev": {
                "phpunit/phpunit": "~4.0"
            },
            "suggest": {
                "dflydev/markdown": "~1.0",
                "erusev/parsedown": "~1.0"
            },
            "type": "library",
            "extra": {
                "branch-alias": {
                    "dev-master": "2.0.x-dev"
                }
            },
            "autoload": {
                "psr-0": {
                    "phpDocumentor": [
                        "src/"
                    ]
                }
            },
            "notification-url": "https://packagist.org/downloads/",
            "license": [
                "MIT"
            ],
            "authors": [
                {
                    "name": "Mike van Riel",
                    "email": "mike.vanriel@naenius.com"
                }
            ],
            "support": {
                "issues": "https://github.com/phpDocumentor/ReflectionDocBlock/issues",
                "source": "https://github.com/phpDocumentor/ReflectionDocBlock/tree/release/2.x"
            },
            "time": "2016-01-25T08:17:30+00:00"
        },
        {
            "name": "phpspec/prophecy",
            "version": "v1.10.3",
            "source": {
                "type": "git",
                "url": "https://github.com/phpspec/prophecy.git",
                "reference": "451c3cd1418cf640de218914901e51b064abb093"
            },
            "dist": {
                "type": "zip",
                "url": "https://api.github.com/repos/phpspec/prophecy/zipball/451c3cd1418cf640de218914901e51b064abb093",
                "reference": "451c3cd1418cf640de218914901e51b064abb093",
                "shasum": ""
            },
            "require": {
                "doctrine/instantiator": "^1.0.2",
                "php": "^5.3|^7.0",
                "phpdocumentor/reflection-docblock": "^2.0|^3.0.2|^4.0|^5.0",
                "sebastian/comparator": "^1.2.3|^2.0|^3.0|^4.0",
                "sebastian/recursion-context": "^1.0|^2.0|^3.0|^4.0"
            },
            "require-dev": {
                "phpspec/phpspec": "^2.5 || ^3.2",
                "phpunit/phpunit": "^4.8.35 || ^5.7 || ^6.5 || ^7.1"
            },
            "type": "library",
            "extra": {
                "branch-alias": {
                    "dev-master": "1.10.x-dev"
                }
            },
            "autoload": {
                "psr-4": {
                    "Prophecy\\": "src/Prophecy"
                }
            },
            "notification-url": "https://packagist.org/downloads/",
            "license": [
                "MIT"
            ],
            "authors": [
                {
                    "name": "Konstantin Kudryashov",
                    "email": "ever.zet@gmail.com",
                    "homepage": "http://everzet.com"
                },
                {
                    "name": "Marcello Duarte",
                    "email": "marcello.duarte@gmail.com"
                }
            ],
            "description": "Highly opinionated mocking framework for PHP 5.3+",
            "homepage": "https://github.com/phpspec/prophecy",
            "keywords": [
                "Double",
                "Dummy",
                "fake",
                "mock",
                "spy",
                "stub"
            ],
            "support": {
                "issues": "https://github.com/phpspec/prophecy/issues",
                "source": "https://github.com/phpspec/prophecy/tree/v1.10.3"
            },
            "time": "2020-03-05T15:02:03+00:00"
        },
        {
            "name": "sebastian/comparator",
            "version": "1.2.4",
            "source": {
                "type": "git",
                "url": "https://github.com/sebastianbergmann/comparator.git",
                "reference": "2b7424b55f5047b47ac6e5ccb20b2aea4011d9be"
            },
            "dist": {
                "type": "zip",
                "url": "https://api.github.com/repos/sebastianbergmann/comparator/zipball/2b7424b55f5047b47ac6e5ccb20b2aea4011d9be",
                "reference": "2b7424b55f5047b47ac6e5ccb20b2aea4011d9be",
                "shasum": ""
            },
            "require": {
                "php": ">=5.3.3",
                "sebastian/diff": "~1.2",
                "sebastian/exporter": "~1.2 || ~2.0"
            },
            "require-dev": {
                "phpunit/phpunit": "~4.4"
            },
            "type": "library",
            "extra": {
                "branch-alias": {
                    "dev-master": "1.2.x-dev"
                }
            },
            "autoload": {
                "classmap": [
                    "src/"
                ]
            },
            "notification-url": "https://packagist.org/downloads/",
            "license": [
                "BSD-3-Clause"
            ],
            "authors": [
                {
                    "name": "Jeff Welch",
                    "email": "whatthejeff@gmail.com"
                },
                {
                    "name": "Volker Dusch",
                    "email": "github@wallbash.com"
                },
                {
                    "name": "Bernhard Schussek",
                    "email": "bschussek@2bepublished.at"
                },
                {
                    "name": "Sebastian Bergmann",
                    "email": "sebastian@phpunit.de"
                }
            ],
            "description": "Provides the functionality to compare PHP values for equality",
            "homepage": "http://www.github.com/sebastianbergmann/comparator",
            "keywords": [
                "comparator",
                "compare",
                "equality"
            ],
            "support": {
                "issues": "https://github.com/sebastianbergmann/comparator/issues",
                "source": "https://github.com/sebastianbergmann/comparator/tree/1.2"
            },
            "time": "2017-01-29T09:50:25+00:00"
        },
        {
            "name": "sebastian/diff",
            "version": "1.4.3",
            "source": {
                "type": "git",
                "url": "https://github.com/sebastianbergmann/diff.git",
                "reference": "7f066a26a962dbe58ddea9f72a4e82874a3975a4"
            },
            "dist": {
                "type": "zip",
                "url": "https://api.github.com/repos/sebastianbergmann/diff/zipball/7f066a26a962dbe58ddea9f72a4e82874a3975a4",
                "reference": "7f066a26a962dbe58ddea9f72a4e82874a3975a4",
                "shasum": ""
            },
            "require": {
                "php": "^5.3.3 || ^7.0"
            },
            "require-dev": {
                "phpunit/phpunit": "^4.8.35 || ^5.7 || ^6.0"
            },
            "type": "library",
            "extra": {
                "branch-alias": {
                    "dev-master": "1.4-dev"
                }
            },
            "autoload": {
                "classmap": [
                    "src/"
                ]
            },
            "notification-url": "https://packagist.org/downloads/",
            "license": [
                "BSD-3-Clause"
            ],
            "authors": [
                {
                    "name": "Kore Nordmann",
                    "email": "mail@kore-nordmann.de"
                },
                {
                    "name": "Sebastian Bergmann",
                    "email": "sebastian@phpunit.de"
                }
            ],
            "description": "Diff implementation",
            "homepage": "https://github.com/sebastianbergmann/diff",
            "keywords": [
                "diff"
            ],
            "support": {
                "issues": "https://github.com/sebastianbergmann/diff/issues",
                "source": "https://github.com/sebastianbergmann/diff/tree/1.4"
            },
            "time": "2017-05-22T07:24:03+00:00"
        },
        {
            "name": "sebastian/exporter",
            "version": "2.0.0",
            "source": {
                "type": "git",
                "url": "https://github.com/sebastianbergmann/exporter.git",
                "reference": "ce474bdd1a34744d7ac5d6aad3a46d48d9bac4c4"
            },
            "dist": {
                "type": "zip",
                "url": "https://api.github.com/repos/sebastianbergmann/exporter/zipball/ce474bdd1a34744d7ac5d6aad3a46d48d9bac4c4",
                "reference": "ce474bdd1a34744d7ac5d6aad3a46d48d9bac4c4",
                "shasum": ""
            },
            "require": {
                "php": ">=5.3.3",
                "sebastian/recursion-context": "~2.0"
            },
            "require-dev": {
                "ext-mbstring": "*",
                "phpunit/phpunit": "~4.4"
            },
            "type": "library",
            "extra": {
                "branch-alias": {
                    "dev-master": "2.0.x-dev"
                }
            },
            "autoload": {
                "classmap": [
                    "src/"
                ]
            },
            "notification-url": "https://packagist.org/downloads/",
            "license": [
                "BSD-3-Clause"
            ],
            "authors": [
                {
                    "name": "Jeff Welch",
                    "email": "whatthejeff@gmail.com"
                },
                {
                    "name": "Volker Dusch",
                    "email": "github@wallbash.com"
                },
                {
                    "name": "Bernhard Schussek",
                    "email": "bschussek@2bepublished.at"
                },
                {
                    "name": "Sebastian Bergmann",
                    "email": "sebastian@phpunit.de"
                },
                {
                    "name": "Adam Harvey",
                    "email": "aharvey@php.net"
                }
            ],
            "description": "Provides the functionality to export PHP variables for visualization",
            "homepage": "http://www.github.com/sebastianbergmann/exporter",
            "keywords": [
                "export",
                "exporter"
            ],
            "support": {
                "issues": "https://github.com/sebastianbergmann/exporter/issues",
                "source": "https://github.com/sebastianbergmann/exporter/tree/master"
            },
            "time": "2016-11-19T08:54:04+00:00"
        },
        {
            "name": "sebastian/recursion-context",
            "version": "2.0.0",
            "source": {
                "type": "git",
                "url": "https://github.com/sebastianbergmann/recursion-context.git",
                "reference": "2c3ba150cbec723aa057506e73a8d33bdb286c9a"
            },
            "dist": {
                "type": "zip",
                "url": "https://api.github.com/repos/sebastianbergmann/recursion-context/zipball/2c3ba150cbec723aa057506e73a8d33bdb286c9a",
                "reference": "2c3ba150cbec723aa057506e73a8d33bdb286c9a",
                "shasum": ""
            },
            "require": {
                "php": ">=5.3.3"
            },
            "require-dev": {
                "phpunit/phpunit": "~4.4"
            },
            "type": "library",
            "extra": {
                "branch-alias": {
                    "dev-master": "2.0.x-dev"
                }
            },
            "autoload": {
                "classmap": [
                    "src/"
                ]
            },
            "notification-url": "https://packagist.org/downloads/",
            "license": [
                "BSD-3-Clause"
            ],
            "authors": [
                {
                    "name": "Jeff Welch",
                    "email": "whatthejeff@gmail.com"
                },
                {
                    "name": "Sebastian Bergmann",
                    "email": "sebastian@phpunit.de"
                },
                {
                    "name": "Adam Harvey",
                    "email": "aharvey@php.net"
                }
            ],
            "description": "Provides functionality to recursively process PHP variables",
            "homepage": "http://www.github.com/sebastianbergmann/recursion-context",
            "support": {
                "issues": "https://github.com/sebastianbergmann/recursion-context/issues",
                "source": "https://github.com/sebastianbergmann/recursion-context/tree/master"
            },
            "time": "2016-11-19T07:33:16+00:00"
        },
        {
            "name": "symfony/phpunit-bridge",
            "version": "v4.2.12",
            "source": {
                "type": "git",
                "url": "https://github.com/symfony/phpunit-bridge.git",
                "reference": "80f9ffa6afcc27c7b00e8b8446b1d5d48d94bae7"
            },
            "dist": {
                "type": "zip",
                "url": "https://api.github.com/repos/symfony/phpunit-bridge/zipball/80f9ffa6afcc27c7b00e8b8446b1d5d48d94bae7",
                "reference": "80f9ffa6afcc27c7b00e8b8446b1d5d48d94bae7",
                "shasum": ""
            },
            "require": {
                "php": ">=5.3.3"
            },
            "conflict": {
                "phpunit/phpunit": "<4.8.35|<5.4.3,>=5.0"
            },
            "suggest": {
                "symfony/debug": "For tracking deprecated interfaces usages at runtime with DebugClassLoader"
            },
            "bin": [
                "bin/simple-phpunit"
            ],
            "type": "symfony-bridge",
            "extra": {
                "branch-alias": {
                    "dev-master": "4.2-dev"
                },
                "thanks": {
                    "name": "phpunit/phpunit",
                    "url": "https://github.com/sebastianbergmann/phpunit"
                }
            },
            "autoload": {
                "files": [
                    "bootstrap.php"
                ],
                "psr-4": {
                    "Symfony\\Bridge\\PhpUnit\\": ""
                },
                "exclude-from-classmap": [
                    "/Tests/"
                ]
            },
            "notification-url": "https://packagist.org/downloads/",
            "license": [
                "MIT"
            ],
            "authors": [
                {
                    "name": "Nicolas Grekas",
                    "email": "p@tchwork.com"
                },
                {
                    "name": "Symfony Community",
                    "homepage": "https://symfony.com/contributors"
                }
            ],
            "description": "Symfony PHPUnit Bridge",
            "homepage": "https://symfony.com",
            "support": {
                "source": "https://github.com/symfony/phpunit-bridge/tree/4.2"
            },
            "time": "2019-07-05T06:33:37+00:00"
        }
    ],
    "aliases": [],
    "minimum-stability": "stable",
    "stability-flags": [],
    "prefer-stable": false,
    "prefer-lowest": false,
    "platform": {
        "php": "^5.3.2 || ^7.0 || ^8.0"
    },
    "platform-dev": [],
    "platform-overrides": {
        "php": "5.3.9"
    },
    "plugin-api-version": "2.0.0"
}<|MERGE_RESOLUTION|>--- conflicted
+++ resolved
@@ -83,29 +83,16 @@
         },
         {
             "name": "composer/semver",
-<<<<<<< HEAD
-            "version": "3.0.1",
+            "version": "3.1.0",
             "source": {
                 "type": "git",
                 "url": "https://github.com/composer/semver.git",
-                "reference": "c6e35eb8251125bfdd1c812f379da0dc89814df1"
-            },
-            "dist": {
-                "type": "zip",
-                "url": "https://api.github.com/repos/composer/semver/zipball/c6e35eb8251125bfdd1c812f379da0dc89814df1",
-                "reference": "c6e35eb8251125bfdd1c812f379da0dc89814df1",
-=======
-            "version": "1.6.0",
-            "source": {
-                "type": "git",
-                "url": "https://github.com/composer/semver.git",
-                "reference": "9787c20e39dfeea673665abee0679c73ba67105d"
-            },
-            "dist": {
-                "type": "zip",
-                "url": "https://api.github.com/repos/composer/semver/zipball/9787c20e39dfeea673665abee0679c73ba67105d",
-                "reference": "9787c20e39dfeea673665abee0679c73ba67105d",
->>>>>>> d61c1ccb
+                "reference": "c64053b1543d7bc054883f0a78a86c4242ae315d"
+            },
+            "dist": {
+                "type": "zip",
+                "url": "https://api.github.com/repos/composer/semver/zipball/c64053b1543d7bc054883f0a78a86c4242ae315d",
+                "reference": "c64053b1543d7bc054883f0a78a86c4242ae315d",
                 "shasum": ""
             },
             "require": {
@@ -157,7 +144,7 @@
             "support": {
                 "irc": "irc://irc.freenode.org/composer",
                 "issues": "https://github.com/composer/semver/issues",
-                "source": "https://github.com/composer/semver/tree/3.0.1"
+                "source": "https://github.com/composer/semver/tree/main"
             },
             "funding": [
                 {
@@ -173,11 +160,7 @@
                     "type": "tidelift"
                 }
             ],
-<<<<<<< HEAD
-            "time": "2020-09-08T14:25:42+00:00"
-=======
-            "time": "2020-09-08T20:42:08+00:00"
->>>>>>> d61c1ccb
+            "time": "2020-09-08T20:59:47+00:00"
         },
         {
             "name": "composer/spdx-licenses",
